///===--- DistributedActor.cpp - Distributed actor implementation ----------===///
///
/// This source file is part of the Swift.org open source project
///
/// Copyright (c) 2014 - 2021 Apple Inc. and the Swift project authors
/// Licensed under Apache License v2.0 with Runtime Library Exception
///
/// See https:///swift.org/LICENSE.txt for license information
/// See https:///swift.org/CONTRIBUTORS.txt for the list of Swift project authors
///
///===----------------------------------------------------------------------===///
///
/// The implementation of Swift distributed actors.
///
///===----------------------------------------------------------------------===///

#include "swift/ABI/Task.h"
#include "swift/ABI/Actor.h"
#include "swift/ABI/Metadata.h"
#include "swift/Runtime/AccessibleFunction.h"
#include "swift/Runtime/Concurrency.h"

using namespace swift;

static const AccessibleFunctionRecord *
findDistributedAccessor(const char *targetNameStart, size_t targetNameLength) {
  if (auto *func = runtime::swift_findAccessibleFunction(targetNameStart,
                                                         targetNameLength)) {
    assert(func->Flags.isDistributed());
    return func;
  }
  return nullptr;
}

SWIFT_CC(swift)
SWIFT_EXPORT_FROM(swiftDistributed)
void *swift_distributed_getGenericEnvironment(const char *targetNameStart,
                                              size_t targetNameLength) {
  auto *accessor = findDistributedAccessor(targetNameStart, targetNameLength);
  return accessor ? accessor->GenericEnvironment.get() : nullptr;
}

/// func _executeDistributedTarget<D: DistributedTargetInvocationDecoder>(
///    on: AnyObject,
///    _ targetName: UnsafePointer<UInt8>,
///    _ targetNameLength: UInt,
///    argumentDecoder: inout D,
///    argumentTypes: UnsafeBufferPointer<Any.Type>,
///    resultBuffer: Builtin.RawPointer,
///    substitutions: UnsafeRawPointer?,
///    witnessTables: UnsafeRawPointer?,
///    numWitnessTables: UInt
/// ) async throws
using TargetExecutorSignature =
    AsyncSignature<void(/*on=*/DefaultActor *,
                        /*targetName=*/const char *, /*targetNameSize=*/size_t,
                        /*argumentDecoder=*/HeapObject *,
                        /*argumentTypes=*/const Metadata *const *,
                        /*resultBuffer=*/void *,
                        /*substitutions=*/void *,
                        /*witnessTables=*/void **,
                        /*numWitnessTables=*/size_t,
                        /*decoderType=*/Metadata *,
                        /*decoderWitnessTable=*/void **),
                   /*throws=*/true>;

SWIFT_CC(swiftasync)
SWIFT_EXPORT_FROM(swiftDistributed)
TargetExecutorSignature::FunctionType swift_distributed_execute_target;

/// Accessor takes:
///   - an async context
///   - an argument decoder as an instance of type conforming to `InvocationDecoder`
///   - a list of all argument types (with substitutions applied)
///   - a result buffer as a raw pointer
///   - a list of substitutions
///   - a list of witness tables
///   - a number of witness tables in the buffer
///   - a reference to an actor to execute method on.
///   - a type of the argument decoder
///   - a witness table associated with argument decoder value
using DistributedAccessorSignature =
    AsyncSignature<void(/*argumentDecoder=*/HeapObject *,
                        /*argumentTypes=*/const Metadata *const *,
                        /*resultBuffer=*/void *,
                        /*substitutions=*/void *,
                        /*witnessTables=*/void **,
                        /*numWitnessTables=*/size_t,
                        /*actor=*/HeapObject *,
                        /*decoderType=*/Metadata *,
                        /*decoderWitnessTable=*/void **),
                   /*throws=*/true>;

SWIFT_CC(swiftasync)
static DistributedAccessorSignature::ContinuationType
    swift_distributed_execute_target_resume;

SWIFT_CC(swiftasync)
static void swift_distributed_execute_target_resume(
    SWIFT_ASYNC_CONTEXT AsyncContext *context,
    SWIFT_CONTEXT SwiftError *error) {
  auto parentCtx = context->Parent;
  auto resumeInParent =
      reinterpret_cast<TargetExecutorSignature::ContinuationType *>(
          parentCtx->ResumeParent);
  swift_task_dealloc(context);
  // See `swift_distributed_execute_target` - `parentCtx` in this case
  // is `callContext` which should be completely transparent on resume.
  return resumeInParent(parentCtx, error);
}

SWIFT_CC(swift) SWIFT_RUNTIME_STDLIB_INTERNAL
SwiftError* swift_distributed_makeDistributedTargetAccessorNotFoundError(
    const char *targetNameStart, size_t targetNameLength);

SWIFT_CC(swiftasync)
void swift_distributed_execute_target(
    SWIFT_ASYNC_CONTEXT AsyncContext *callerContext,
    DefaultActor *actor,
    const char *targetNameStart, size_t targetNameLength,
    HeapObject *argumentDecoder,
    const Metadata *const *argumentTypes,
    void *resultBuffer,
    void *substitutions,
    void **witnessTables,
    size_t numWitnessTables,
    Metadata *decoderType,
    void **decoderWitnessTable) {
  auto *accessor = findDistributedAccessor(targetNameStart, targetNameLength);
  if (!accessor) {
<<<<<<< HEAD
    fprintf(stderr, "[%s:%d] (%s) FAILED TO ACCESS: %s\n", __FILE__, __LINE__, __FUNCTION__, llvm::StringRef(targetNameStart, targetNameLength));
    assert(false && "no distributed accessor");
    return; // FIXME(distributed): return -1 here so the lib can fail the call
=======
    SwiftError *error =
        swift_distributed_makeDistributedTargetAccessorNotFoundError(targetNameStart, targetNameLength);
    auto resumeInParent =
        reinterpret_cast<TargetExecutorSignature::ContinuationType *>(
            callerContext->ResumeParent);
    return resumeInParent(callerContext, error);
>>>>>>> 70544603
  }

  auto *asyncFnPtr = reinterpret_cast<
      const AsyncFunctionPointer<DistributedAccessorSignature> *>(
      accessor->Function.get());
  assert(asyncFnPtr && "no function pointer for distributed_execute_target");

  DistributedAccessorSignature::FunctionType *accessorEntry =
      asyncFnPtr->Function.get();

  AsyncContext *calleeContext = reinterpret_cast<AsyncContext *>(
      swift_task_alloc(asyncFnPtr->ExpectedContextSize));

  calleeContext->Parent = callerContext;
  calleeContext->ResumeParent = reinterpret_cast<TaskContinuationFunction *>(
      swift_distributed_execute_target_resume);

  accessorEntry(calleeContext,
                argumentDecoder,
                argumentTypes,
                resultBuffer,
                substitutions,
                witnessTables,
                numWitnessTables,
                actor,
                decoderType,
                decoderWitnessTable);
}<|MERGE_RESOLUTION|>--- conflicted
+++ resolved
@@ -128,18 +128,12 @@
     void **decoderWitnessTable) {
   auto *accessor = findDistributedAccessor(targetNameStart, targetNameLength);
   if (!accessor) {
-<<<<<<< HEAD
-    fprintf(stderr, "[%s:%d] (%s) FAILED TO ACCESS: %s\n", __FILE__, __LINE__, __FUNCTION__, llvm::StringRef(targetNameStart, targetNameLength));
-    assert(false && "no distributed accessor");
-    return; // FIXME(distributed): return -1 here so the lib can fail the call
-=======
     SwiftError *error =
         swift_distributed_makeDistributedTargetAccessorNotFoundError(targetNameStart, targetNameLength);
     auto resumeInParent =
         reinterpret_cast<TargetExecutorSignature::ContinuationType *>(
             callerContext->ResumeParent);
     return resumeInParent(callerContext, error);
->>>>>>> 70544603
   }
 
   auto *asyncFnPtr = reinterpret_cast<
