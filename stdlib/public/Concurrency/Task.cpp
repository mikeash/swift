//===--- Task.cpp - Task object and management ----------------------------===//
//
// This source file is part of the Swift.org open source project
//
// Copyright (c) 2014 - 2020 Apple Inc. and the Swift project authors
// Licensed under Apache License v2.0 with Runtime Library Exception
//
// See https://swift.org/LICENSE.txt for license information
// See https://swift.org/CONTRIBUTORS.txt for the list of Swift project authors
//
//===----------------------------------------------------------------------===//
//
// Object management routines for asynchronous task objects.
//
//===----------------------------------------------------------------------===//

#ifdef _WIN32
#define WIN32_LEAN_AND_MEAN
#define NOMINMAX
#include <windows.h>
#endif

#include "../CompatibilityOverride/CompatibilityOverride.h"
#include "Debug.h"
#include "TaskGroupPrivate.h"
#include "TaskPrivate.h"
#include "Tracing.h"
#include "swift/ABI/Metadata.h"
#include "swift/ABI/Task.h"
#include "swift/ABI/TaskLocal.h"
#include "swift/ABI/TaskOptions.h"
#include "swift/Basic/Lazy.h"
#include "swift/Runtime/Concurrency.h"
#include "swift/Runtime/Debug.h"
#include "swift/Runtime/EnvironmentVariables.h"
#include "swift/Runtime/HeapObject.h"
#include "swift/Threading/Mutex.h"
#include <atomic>
#include <new>
#include <unordered_set>

#if SWIFT_CONCURRENCY_ENABLE_DISPATCH
#include <dispatch/dispatch.h>
#endif

#if !defined(_WIN32) && !defined(__wasi__) && __has_include(<dlfcn.h>)
#include <dlfcn.h>
#endif

#if defined(SWIFT_CONCURRENCY_BACK_DEPLOYMENT)
#include <Availability.h>
#include <TargetConditionals.h>
#if TARGET_OS_WATCH
// Bitcode compilation for the watch device precludes defining the following asm
// symbols, so we don't use them... but simulators are okay.
#if TARGET_OS_SIMULATOR
asm("\n .globl _swift_async_extendedFramePointerFlags" \
    "\n _swift_async_extendedFramePointerFlags = 0x0");
#endif
#else
asm("\n .globl _swift_async_extendedFramePointerFlags" \
    "\n _swift_async_extendedFramePointerFlags = 0x0");
#endif
#else
#ifdef __APPLE__
#if __POINTER_WIDTH__ == 64
asm("\n .globl _swift_async_extendedFramePointerFlags" \
    "\n _swift_async_extendedFramePointerFlags = 0x1000000000000000");
#elif __ARM64_ARCH_8_32__
asm("\n .globl _swift_async_extendedFramePointerFlags" \
    "\n _swift_async_extendedFramePointerFlags = 0x10000000");
#else
asm("\n .globl _swift_async_extendedFramePointerFlags" \
    "\n _swift_async_extendedFramePointerFlags = 0x0");
#endif
#endif // __APPLE__
#endif // !defined(SWIFT_CONCURRENCY_BACK_DEPLOYMENT)

using namespace swift;
using FutureFragment = AsyncTask::FutureFragment;
using TaskGroup = swift::TaskGroup;

Metadata swift::TaskAllocatorSlabMetadata;
const void *const swift::_swift_concurrency_debug_asyncTaskSlabMetadata =
    &TaskAllocatorSlabMetadata;

bool swift::_swift_concurrency_debug_supportsPriorityEscalation =
    SWIFT_CONCURRENCY_ENABLE_PRIORITY_ESCALATION;

void FutureFragment::destroy() {
  auto queueHead = waitQueue.load(std::memory_order_acquire);
  switch (queueHead.getStatus()) {
  case Status::Executing:
    swift_unreachable("destroying a task that never completed");

  case Status::Success:
    resultType.vw_destroy(getStoragePtr());
    break;

  case Status::Error:
    #if SWIFT_CONCURRENCY_EMBEDDED
    swift_unreachable("untyped error used in embedded Swift");
    #else
    swift_errorRelease(getError());
    #endif
    break;
  }
}

FutureFragment::Status AsyncTask::waitFuture(AsyncTask *waitingTask,
                                             AsyncContext *waitingTaskContext,
                                             TaskContinuationFunction *resumeFn,
                                             AsyncContext *callerContext,
                                             OpaqueValue *result) {
  using Status = FutureFragment::Status;
  using WaitQueueItem = FutureFragment::WaitQueueItem;

  assert(isFuture());
  auto fragment = futureFragment();

  // NOTE: this acquire synchronizes with `completeFuture`.
  auto queueHead = fragment->waitQueue.load(std::memory_order_acquire);
  bool contextInitialized = false;
  while (true) {
    switch (queueHead.getStatus()) {
    case Status::Error:
    case Status::Success:
      SWIFT_TASK_DEBUG_LOG("task %p waiting on task %p, completed immediately",
                           waitingTask, this);
      _swift_tsan_acquire(static_cast<Job *>(this));
      if (contextInitialized) waitingTask->flagAsRunning();
      // The task is done; we don't need to wait.
      return queueHead.getStatus();

    case Status::Executing:
      SWIFT_TASK_DEBUG_LOG("task %p waiting on task %p, going to sleep",
                           waitingTask, this);
      _swift_tsan_release(static_cast<Job *>(waitingTask));
      concurrency::trace::task_wait(
          waitingTask, this, static_cast<uintptr_t>(queueHead.getStatus()));
      // Task is not complete. We'll need to add ourselves to the queue.
      break;
    }

    if (!contextInitialized) {
      contextInitialized = true;
      auto context =
          reinterpret_cast<TaskFutureWaitAsyncContext *>(waitingTaskContext);
      context->errorResult = nullptr;
      context->successResultPointer = result;
      context->ResumeParent = resumeFn;
      context->Parent = callerContext;
      waitingTask->flagAsSuspendedOnTask(this);
    }

#if SWIFT_CONCURRENCY_TASK_TO_THREAD_MODEL
    // In the task to thread model, we will execute the task that we are waiting
    // on, on the current thread itself. As a result, do not bother adding the
    // waitingTask to any thread queue. Instead, we will clear the old task, run
    // the new one and then reattempt to continue running the old task

    auto oldTask = _swift_task_clearCurrent();
    assert(oldTask == waitingTask);

    SWIFT_TASK_DEBUG_LOG("[RunInline] Switching away from running %p to now running %p", oldTask, this);
    // Run the new task on the same thread now - this should run the new task to
    // completion. All swift tasks in task-to-thread model run on generic
    // executor
    swift_job_run(this, SerialExecutorRef::generic());

    SWIFT_TASK_DEBUG_LOG("[RunInline] Switching back from running %p to now running %p", this, oldTask);

    // We now are back in the context of the waiting task and need to reevaluate
    // our state
    _swift_task_setCurrent(oldTask);
    queueHead = fragment->waitQueue.load(std::memory_order_acquire);
    continue;
#else
    // Put the waiting task at the beginning of the wait queue.
    // NOTE: this acquire-release synchronizes with `completeFuture`.
    waitingTask->getNextWaitingTask() = queueHead.getTask();
    auto newQueueHead = WaitQueueItem::get(Status::Executing, waitingTask);
    if (fragment->waitQueue.compare_exchange_weak(
            queueHead, newQueueHead,
            /*success*/ std::memory_order_release,
            /*failure*/ std::memory_order_acquire)) {

      _swift_task_clearCurrent();
      return FutureFragment::Status::Executing;
    }
#endif /* SWIFT_CONCURRENCY_TASK_TO_THREAD_MODEL */
  }
}

// Implemented in Swift because we need to obtain the user-defined flags on the executor ref.
//
// We could inline this with effort, though.
#pragma clang diagnostic push
#pragma clang diagnostic ignored "-Wreturn-type-c-linkage"
extern "C" SWIFT_CC(swift)
TaskExecutorRef _task_taskExecutor_getTaskExecutorRef(
    HeapObject *executor, const Metadata *selfType,
    const TaskExecutorWitnessTable *wtable);
#pragma clang diagnostic pop

TaskExecutorRef
InitialTaskExecutorOwnedPreferenceTaskOptionRecord::getExecutorRefFromUnownedTaskExecutor() const {
  TaskExecutorRef executorRef = _task_taskExecutor_getTaskExecutorRef(
      Identity,
      /*selfType=*/swift_getObjectType(Identity),
      /*wtable=*/WitnessTable);
    return executorRef;
}


void NullaryContinuationJob::process(Job *_job) {
  auto *job = cast<NullaryContinuationJob>(_job);

  auto *continuation = job->Continuation;

  delete job;

  auto *context =
    static_cast<ContinuationAsyncContext*>(continuation->ResumeContext);

  context->setErrorResult(nullptr);
  swift_continuation_resume(continuation);
}

void AsyncTask::completeFuture(AsyncContext *context) {
  using Status = FutureFragment::Status;
  using WaitQueueItem = FutureFragment::WaitQueueItem;
  SWIFT_TASK_DEBUG_LOG("complete future = %p", this);
  assert(isFuture());
  auto fragment = futureFragment();

  // If an error was thrown, save it in the future fragment.
  auto asyncContextPrefix = reinterpret_cast<FutureAsyncContextPrefix *>(
      reinterpret_cast<char *>(context) - sizeof(FutureAsyncContextPrefix));
  bool hadErrorResult = false;
  auto errorObject = asyncContextPrefix->errorResult;
  fragment->getError() = errorObject;
  if (errorObject) {
    hadErrorResult = true;
  }

  _swift_tsan_release(static_cast<Job *>(this));

  // Update the status to signal completion.
  auto newQueueHead = WaitQueueItem::get(
    hadErrorResult ? Status::Error : Status::Success,
    nullptr
  );

  // NOTE: this acquire-release synchronizes with `waitFuture`.
  auto queueHead = fragment->waitQueue.exchange(
      newQueueHead, std::memory_order_acq_rel);
  assert(queueHead.getStatus() == Status::Executing);

  // If this is task group child, notify the parent group about the completion.
  if (hasGroupChildFragment()) {
    // then we must offer into the parent group that we completed,
    // so it may `next()` poll completed child tasks in completion order.
    auto group = groupChildFragment()->getGroup();
    group->offer(this, context);
  }

  // Schedule every waiting task on the executor.
  auto waitingTask = queueHead.getTask();

  if (!waitingTask) {
    SWIFT_TASK_DEBUG_LOG("task %p had no waiting tasks", this);
  } else {
#if SWIFT_CONCURRENCY_TASK_TO_THREAD_MODEL
    assert(false && "Task should have no waiters in task-to-thread model");
#endif
  }

  while (waitingTask) {
    // Find the next waiting task before we invalidate it by resuming
    // the task.
    auto nextWaitingTask = waitingTask->getNextWaitingTask();

    SWIFT_TASK_DEBUG_LOG("waking task %p from future of task %p", waitingTask,
                         this);

    // Fill in the return context.
    auto waitingContext =
      static_cast<TaskFutureWaitAsyncContext *>(waitingTask->ResumeContext);
    if (hadErrorResult) {
      #if SWIFT_CONCURRENCY_EMBEDDED
      swift_unreachable("untyped error used in embedded Swift");
      #else
      waitingContext->fillWithError(fragment);
      #endif
    } else {
      waitingContext->fillWithSuccess(fragment);
    }

    _swift_tsan_acquire(static_cast<Job *>(waitingTask));

    concurrency::trace::task_resume(waitingTask);

    // Enqueue the waiter on the global executor.
    // TODO: allow waiters to fill in a suggested executor
    waitingTask->flagAsAndEnqueueOnExecutor(SerialExecutorRef::generic());

    // Move to the next task.
    waitingTask = nextWaitingTask;
  }
}

SWIFT_CC(swift)
static void destroyJob(SWIFT_CONTEXT HeapObject *obj) {
  assert(false && "A non-task job should never be destroyed as heap metadata.");
}

AsyncTask::~AsyncTask() {
  flagAsDestroyed();

  // For a future, destroy the result.
  if (isFuture()) {
    futureFragment()->destroy();
  }

  Private.destroy();

  concurrency::trace::task_destroy(this);
}

void AsyncTask::setTaskId() {
  static std::atomic<uint64_t> NextId(1);

  // We want the 32-bit Job::Id to be non-zero, so loop if we happen upon zero.
  uint64_t Fetched;
  do {
    Fetched = NextId.fetch_add(1, std::memory_order_relaxed);
    Id = Fetched & 0xffffffff;
  } while (Id == 0);

  _private().Id = (Fetched >> 32) & 0xffffffff;
}

uint64_t AsyncTask::getTaskId() {
  // Reconstitute a full 64-bit task ID from the 32-bit job ID and the upper
  // 32 bits held in _private().
  return (uint64_t)Id << _private().Id;
}

SWIFT_CC(swift)
static void destroyTask(SWIFT_CONTEXT HeapObject *obj) {
  auto task = static_cast<AsyncTask*>(obj);
  task->~AsyncTask();

  // The task execution itself should always hold a reference to it, so
  // if we get here, we know the task has finished running, which means
  // swift_task_complete should have been run, which will have torn down
  // the task-local allocator.  There's actually nothing else to clean up
  // here.

  SWIFT_TASK_DEBUG_LOG("Destroyed task %p", task);
  free(task);
}

static SerialExecutorRef executorForEnqueuedJob(Job *job) {
#if !SWIFT_CONCURRENCY_ENABLE_DISPATCH
  return SerialExecutorRef::generic();
#else
  void *jobQueue = job->SchedulerPrivate[Job::DispatchQueueIndex];
  if (jobQueue == DISPATCH_QUEUE_GLOBAL_EXECUTOR) {
    return SerialExecutorRef::generic();
  }

  if (auto identity = reinterpret_cast<HeapObject *>(jobQueue)) {
    return SerialExecutorRef::forOrdinary(
        identity, _swift_task_getDispatchQueueSerialExecutorWitnessTable());
  }

  return SerialExecutorRef::generic();
#endif
}

static void jobInvoke(void *obj, void *unused, uint32_t flags) {
  (void)unused;
  Job *job = reinterpret_cast<Job *>(obj);

  swift_job_run(job, executorForEnqueuedJob(job));
}

// Magic constant to identify Swift Job vtables to Dispatch.
static const unsigned long dispatchSwiftObjectType = 1;

FullMetadata<DispatchClassMetadata> swift::jobHeapMetadata = {
  {
    {
      /*type layout*/ nullptr,
    },
    {
      &destroyJob
    },
    {
      /*value witness table*/ nullptr
    }
  },
  {
    MetadataKind::Job,
    dispatchSwiftObjectType,
    jobInvoke
  }
};

/// Heap metadata for an asynchronous task.
static FullMetadata<DispatchClassMetadata> taskHeapMetadata = {
  {
    {
      /*type layout*/ nullptr
    },
    {
      &destroyTask
    },
    {
      /*value witness table*/ nullptr
    }
  },
  {
    MetadataKind::Task,
    dispatchSwiftObjectType,
    jobInvoke
  }
};

const void *const swift::_swift_concurrency_debug_jobMetadata =
    static_cast<Metadata *>(&jobHeapMetadata);
const void *const swift::_swift_concurrency_debug_asyncTaskMetadata =
    static_cast<Metadata *>(&taskHeapMetadata);

static void completeTaskImpl(AsyncTask *task,
                             AsyncContext *context,
                             SwiftError *error) {
  assert(task && "completing task, but there is no active task registered");

  // Store the error result.
  auto asyncContextPrefix = reinterpret_cast<AsyncContextPrefix *>(
      reinterpret_cast<char *>(context) - sizeof(AsyncContextPrefix));
  asyncContextPrefix->errorResult = error;

  task->Private.complete(task);

  SWIFT_TASK_DEBUG_LOG("task %p completed", task);

  // Complete the future.
  // Warning: This deallocates the task in case it's an async let task.
  // The task must not be accessed afterwards.
  if (task->isFuture()) {
    task->completeFuture(context);
  }

  // TODO: set something in the status?
  // if (task->hasChildFragment()) {
    // TODO: notify the parent somehow?
    // TODO: remove this task from the child-task chain?
  // }
}

/// The function that we put in the context of a simple task
/// to handle the final return.
SWIFT_CC(swiftasync)
static void completeTask(SWIFT_ASYNC_CONTEXT AsyncContext *context,
                         SWIFT_CONTEXT SwiftError *error) {
  // Set that there's no longer a running task in the current thread.
  auto task = _swift_task_clearCurrent();
  assert(task && "completing task, but there is no active task registered");

  completeTaskImpl(task, context, error);
}

/// The function that we put in the context of a simple task
/// to handle the final return.
SWIFT_CC(swiftasync)
static void completeTaskAndRelease(SWIFT_ASYNC_CONTEXT AsyncContext *context,
                                   SWIFT_CONTEXT SwiftError *error) {
  // Set that there's no longer a running task in the current thread.
  auto task = _swift_task_clearCurrent();
  assert(task && "completing task, but there is no active task registered");

  completeTaskImpl(task, context, error);

  // Release the task, balancing the retain that a running task has on itself.
  // If it was a group child task, it will remain until the group returns it.
  swift_release(task);
}

/// The function that we put in the context of a simple task
/// to handle the final return from a closure.
SWIFT_CC(swiftasync)
static void completeTaskWithClosure(SWIFT_ASYNC_CONTEXT AsyncContext *context,
                                    SWIFT_CONTEXT SwiftError *error) {
  // Release the closure context.
  auto asyncContextPrefix = reinterpret_cast<AsyncContextPrefix *>(
      reinterpret_cast<char *>(context) - sizeof(AsyncContextPrefix));

  swift_release((HeapObject *)asyncContextPrefix->closureContext);

  // Clean up the rest of the task.
  return completeTaskAndRelease(context, error);
}

/// The function that we put in the context of an inline task to handle the
/// final return.
///
/// Because inline tasks can't produce errors, this function doesn't have an
/// error parameter.
///
/// Because inline tasks' closures are noescaping, their closure contexts are
/// stack allocated; so this function doesn't release them.
SWIFT_CC(swiftasync)
static void completeInlineTask(SWIFT_ASYNC_CONTEXT AsyncContext *context) {
  // Set that there's no longer a running task in the current thread.
  auto task = _swift_task_clearCurrent();
  assert(task && "completing task, but there is no active task registered");

  completeTaskImpl(task, context, /*error=*/nullptr);
}

SWIFT_CC(swiftasync)
static void non_future_adapter(SWIFT_ASYNC_CONTEXT AsyncContext *_context) {
  auto asyncContextPrefix = reinterpret_cast<AsyncContextPrefix *>(
      reinterpret_cast<char *>(_context) - sizeof(AsyncContextPrefix));
  return asyncContextPrefix->asyncEntryPoint(
      _context, asyncContextPrefix->closureContext);
}

SWIFT_CC(swiftasync)
static void future_adapter(SWIFT_ASYNC_CONTEXT AsyncContext *_context) {
  auto asyncContextPrefix = reinterpret_cast<FutureAsyncContextPrefix *>(
      reinterpret_cast<char *>(_context) - sizeof(FutureAsyncContextPrefix));
  return asyncContextPrefix->asyncEntryPoint(
      asyncContextPrefix->indirectResult, _context,
      asyncContextPrefix->closureContext);
}

SWIFT_CC(swiftasync)
static void task_wait_throwing_resume_adapter(SWIFT_ASYNC_CONTEXT AsyncContext *_context) {

  auto context = static_cast<TaskFutureWaitAsyncContext *>(_context);
  auto resumeWithError =
      reinterpret_cast<AsyncVoidClosureEntryPoint *>(context->ResumeParent);
  return resumeWithError(context->Parent, context->errorResult);
}

SWIFT_CC(swiftasync)
static void
task_future_wait_resume_adapter(SWIFT_ASYNC_CONTEXT AsyncContext *_context) {
  return _context->ResumeParent(_context->Parent);
}

const void *const swift::_swift_concurrency_debug_non_future_adapter =
    reinterpret_cast<void *>(non_future_adapter);
const void *const swift::_swift_concurrency_debug_future_adapter =
    reinterpret_cast<void *>(future_adapter);
const void
    *const swift::_swift_concurrency_debug_task_wait_throwing_resume_adapter =
        reinterpret_cast<void *>(task_wait_throwing_resume_adapter);
const void
    *const swift::_swift_concurrency_debug_task_future_wait_resume_adapter =
        reinterpret_cast<void *>(task_future_wait_resume_adapter);

const void *AsyncTask::getResumeFunctionForLogging(bool isStarting) {
  const void *result = reinterpret_cast<const void *>(ResumeTask);

  if (ResumeTask == non_future_adapter) {
    auto asyncContextPrefix = reinterpret_cast<AsyncContextPrefix *>(
        reinterpret_cast<char *>(ResumeContext) - sizeof(AsyncContextPrefix));
    result =
        reinterpret_cast<const void *>(asyncContextPrefix->asyncEntryPoint);
  } else if (ResumeTask == future_adapter) {
    auto asyncContextPrefix = reinterpret_cast<FutureAsyncContextPrefix *>(
        reinterpret_cast<char *>(ResumeContext) -
        sizeof(FutureAsyncContextPrefix));
    result =
        reinterpret_cast<const void *>(asyncContextPrefix->asyncEntryPoint);
  }

  // Future contexts may not be valid if the task was already running before.
  if (isStarting) {
    if (ResumeTask == task_wait_throwing_resume_adapter) {
      auto context = static_cast<TaskFutureWaitAsyncContext *>(ResumeContext);
      result = reinterpret_cast<const void *>(context->ResumeParent);
    } else if (ResumeTask == task_future_wait_resume_adapter) {
      result = reinterpret_cast<const void *>(ResumeContext->ResumeParent);
    }
  }

  return __ptrauth_swift_runtime_function_entry_strip(result);
}

JobPriority swift::swift_task_currentPriority(AsyncTask *task) {
  // This is racey but this is to be used in an API is inherently racey anyways.
  auto oldStatus = task->_private()._status().load(std::memory_order_relaxed);
  return oldStatus.getStoredPriority();
}

JobPriority swift::swift_task_basePriority(AsyncTask *task) {
  JobPriority pri = task->_private().BasePriority;
  SWIFT_TASK_DEBUG_LOG("Task %p has base priority = %zu", task, pri);
  return pri;
}

JobPriority swift::swift_concurrency_jobPriority(Job *job) {
  return job->getPriority();
}

static inline bool isUnspecified(JobPriority priority) {
  return priority == JobPriority::Unspecified;
}

static inline bool taskIsStructured(JobFlags jobFlags) {
  return jobFlags.task_isAsyncLetTask() || jobFlags.task_isGroupChildTask();
}

static inline bool taskIsUnstructured(TaskCreateFlags createFlags, JobFlags jobFlags) {
  return !taskIsStructured(jobFlags) && !createFlags.isInlineTask();
}

static inline bool taskIsDetached(TaskCreateFlags createFlags, JobFlags jobFlags) {
  return taskIsUnstructured(createFlags, jobFlags) && !createFlags.copyTaskLocals();
}

static std::pair<size_t, size_t> amountToAllocateForHeaderAndTask(
    const AsyncTask *parent, const TaskGroup *group,
    ResultTypeInfo futureResultType, size_t initialContextSize) {
  // Figure out the size of the header.
  size_t headerSize = sizeof(AsyncTask);
  if (parent) {
    headerSize += sizeof(AsyncTask::ChildFragment);
  }
  if (group) {
    headerSize += sizeof(AsyncTask::GroupChildFragment);
  }
  if (!futureResultType.isNull()) {
    headerSize += FutureFragment::fragmentSize(headerSize, futureResultType);
    // Add the future async context prefix.
    headerSize += sizeof(FutureAsyncContextPrefix);
  } else {
    // Add the async context prefix.
    headerSize += sizeof(AsyncContextPrefix);
  }

  headerSize = llvm::alignTo(headerSize, llvm::Align(alignof(AsyncContext)));
  // Allocate the initial context together with the job.
  // This means that we never get rid of this allocation.
  size_t amountToAllocate = headerSize + initialContextSize;

  assert(amountToAllocate % MaximumAlignment == 0);

  return {headerSize, amountToAllocate};
}

/// Implementation of task creation.
SWIFT_CC(swift)
static AsyncTaskAndContext
swift_task_create_commonImpl(size_t rawTaskCreateFlags,
                             TaskOptionRecord *options,
                             const Metadata *futureResultTypeMetadata,
                             TaskContinuationFunction *function,
                             void *closureContext, size_t initialContextSize) {
  TaskCreateFlags taskCreateFlags(rawTaskCreateFlags);
  JobFlags jobFlags(JobKind::Task, JobPriority::Unspecified);

  // Propagate task-creation flags to job flags as appropriate.
  jobFlags.task_setIsChildTask(taskCreateFlags.isChildTask());

  ResultTypeInfo futureResultType;
  #if !SWIFT_CONCURRENCY_EMBEDDED
  futureResultType.metadata = futureResultTypeMetadata;
  #endif

  // Collect the options we know about.
  SerialExecutorRef serialExecutor = SerialExecutorRef::generic();
  TaskExecutorRef taskExecutor = TaskExecutorRef::undefined();
  bool taskExecutorIsOwned = false;
  TaskGroup *group = nullptr;
  AsyncLet *asyncLet = nullptr;
  bool hasAsyncLetResultBuffer = false;
  RunInlineTaskOptionRecord *runInlineOption = nullptr;
  for (auto option = options; option; option = option->getParent()) {
    switch (option->getKind()) {
    case TaskOptionRecordKind::InitialSerialExecutor:
      serialExecutor = cast<InitialSerialExecutorTaskOptionRecord>(option)
                          ->getExecutorRef();
      break;

    case TaskOptionRecordKind::InitialTaskExecutorUnowned:
      taskExecutor = cast<InitialTaskExecutorRefPreferenceTaskOptionRecord>(option)
                         ->getExecutorRef();
      jobFlags.task_setHasInitialTaskExecutorPreference(true);
      taskExecutorIsOwned = false;
      break;

    case TaskOptionRecordKind::InitialTaskExecutorOwned:
      #if SWIFT_CONCURRENCY_EMBEDDED
      swift_unreachable("owned TaskExecutor cannot be used in embedded Swift");
      #else
      taskExecutor = cast<InitialTaskExecutorOwnedPreferenceTaskOptionRecord>(option)
                         ->getExecutorRefFromUnownedTaskExecutor();
      taskExecutorIsOwned = true;
      jobFlags.task_setHasInitialTaskExecutorPreference(true);
      #endif
      break;

    case TaskOptionRecordKind::TaskGroup:
      group = cast<TaskGroupTaskOptionRecord>(option)->getGroup();
      assert(group && "Missing group");
      jobFlags.task_setIsGroupChildTask(true);
      break;

    case TaskOptionRecordKind::AsyncLet:
      asyncLet = cast<AsyncLetTaskOptionRecord>(option)->getAsyncLet();
      assert(asyncLet && "Missing async let storage");
      jobFlags.task_setIsAsyncLetTask(true);
      jobFlags.task_setIsChildTask(true);
      break;

    case TaskOptionRecordKind::AsyncLetWithBuffer: {
      auto *aletRecord = cast<AsyncLetWithBufferTaskOptionRecord>(option);
      asyncLet = aletRecord->getAsyncLet();
      // TODO: Actually digest the result buffer into the async let task
      // context, so that we can emplace the eventual result there instead
      // of in a FutureFragment.
      hasAsyncLetResultBuffer = true;
      assert(asyncLet && "Missing async let storage");

      jobFlags.task_setIsAsyncLetTask(true);
      jobFlags.task_setIsChildTask(true);
      break;
    }
    case TaskOptionRecordKind::RunInline: {
      runInlineOption = cast<RunInlineTaskOptionRecord>(option);
      // TODO (rokhinip): We seem to be creating runInline tasks like detached
      // tasks but they need to maintain the voucher and priority of calling
      // thread and therefore need to behave a bit more like SC child tasks.
      break;
    }
    case TaskOptionRecordKind::ResultTypeInfo: {
#if SWIFT_CONCURRENCY_EMBEDDED
      auto *typeInfo = cast<ResultTypeInfoTaskOptionRecord>(option);
      futureResultType = {
          .size = typeInfo->size,
          .alignMask = typeInfo->alignMask,
          .initializeWithCopy = typeInfo->initializeWithCopy,
          .storeEnumTagSinglePayload = typeInfo->storeEnumTagSinglePayload,
          .destroy = typeInfo->destroy,
      };
      break;
#else
      swift_unreachable("ResultTypeInfo in non-embedded");
#endif
    }
    }
  }

  #if SWIFT_CONCURRENCY_EMBEDDED
  assert(!futureResultType.isNull());
  #endif

  if (!futureResultType.isNull()) {
    jobFlags.task_setIsFuture(true);
    assert(initialContextSize >= sizeof(FutureAsyncContext));
  }

  AsyncTask *currentTask = swift_task_getCurrent();
  AsyncTask *parent = jobFlags.task_isChildTask() ? currentTask : nullptr;

  if (group) {
    assert(parent && "a task created in a group must be a child task");
    // Add to the task group, if requested.
    if (taskCreateFlags.addPendingGroupTaskUnconditionally()) {
      assert(group && "Missing group");
      swift_taskGroup_addPending(group, /*unconditionally=*/true);
    }
  }

  // Start with user specified priority at creation time (if any)
  JobPriority basePriority = (taskCreateFlags.getRequestedPriority());

  if (taskCreateFlags.isInlineTask()) {
     SWIFT_TASK_DEBUG_LOG("Creating an inline task from %p", currentTask);

     // We'll take the current priority and set it as base and escalated
     // priority of the task. No UI->IN downgrade needed.
     basePriority = swift_task_getCurrentThreadPriority();

  } else if (taskIsDetached(taskCreateFlags, jobFlags)) {
     SWIFT_TASK_DEBUG_LOG("Creating a detached task from %p", currentTask);
     // Case 1: No priority specified
     //    Base priority = UN
     //    Escalated priority = UN
     // Case 2: Priority specified
     //    Base priority = user specified priority
     //    Escalated priority = UN
     //
     // Task will be created with max priority = max(base priority, UN) = base
     // priority. We shouldn't need to do any additional manipulations here since
     // basePriority should already be the right value

  } else if (taskIsUnstructured(taskCreateFlags, jobFlags)) {
     SWIFT_TASK_DEBUG_LOG("Creating an unstructured task from %p", currentTask);

    if (isUnspecified(basePriority)) {
      // Case 1: No priority specified
      //    Base priority = Base priority of parent with a UI -> IN downgrade
      //    Escalated priority = UN
      if (currentTask) {
        basePriority = currentTask->_private().BasePriority;
      } else {
        basePriority = swift_task_getCurrentThreadPriority();
      }
      basePriority = withUserInteractivePriorityDowngrade(basePriority);
    } else {
      // Case 2: User specified a priority
      //    Base priority = user specified priority
      //    Escalated priority = UN
    }

    // Task will be created with max priority = max(base priority, UN) = base
    // priority
  } else {
    // Is a structured concurrency child task. Must have a parent.
    assert((asyncLet || group) && parent);
    SWIFT_TASK_DEBUG_LOG("Creating an structured concurrency task from %p", currentTask);

    if (isUnspecified(basePriority)) {
      // Case 1: No priority specified
      //    Base priority = Base priority of parent with a UI -> IN downgrade
      //    Escalated priority = Escalated priority of parent with a UI -> IN
      //    downgrade
      JobPriority parentBasePri = parent->_private().BasePriority;
      basePriority = withUserInteractivePriorityDowngrade(parentBasePri);
    } else {
      // Case 2: User priority specified
      //    Base priority = User specified priority
      //    Escalated priority = Escalated priority of parent with a UI -> IN
      //    downgrade
    }

    // Task will be created with escalated priority = base priority. We will
    // update the escalated priority with the right rules in
    // updateNewChildWithParentAndGroupState when we link the child into
    // the parent task/task group since we'll have the right
    // synchronization then.
  }

  if (isUnspecified(basePriority)) {
     basePriority = JobPriority::Default;
  }

  SWIFT_TASK_DEBUG_LOG("Task's base priority = %#zx", basePriority);

  size_t headerSize, amountToAllocate;
  std::tie(headerSize, amountToAllocate) = amountToAllocateForHeaderAndTask(
      parent, group, futureResultType, initialContextSize);

  unsigned initialSlabSize = 512;

  void *allocation = nullptr;
  if (asyncLet) {
    assert(parent);

    // If there isn't enough room in the fixed async let allocation to
    // set up the initial context, then we'll have to allocate more space
    // from the parent.
    if (asyncLet->getSizeOfPreallocatedSpace() < amountToAllocate) {
      hasAsyncLetResultBuffer = false;
    }

    // DEPRECATED. This is separated from the above condition because we
    // also have to handle an older async let ABI that did not provide
    // space for the initial slab in the compiler-generated preallocation.
    if (!hasAsyncLetResultBuffer) {
      allocation = _swift_task_alloc_specific(parent,
                                          amountToAllocate + initialSlabSize);
    } else {
      allocation = asyncLet->getPreallocatedSpace();
      assert(asyncLet->getSizeOfPreallocatedSpace() >= amountToAllocate
             && "async let does not preallocate enough space for child task");
      initialSlabSize = asyncLet->getSizeOfPreallocatedSpace()
                          - amountToAllocate;
    }
  } else if (runInlineOption && runInlineOption->getAllocation()) {
    // NOTE: If the space required for the task and initial context was
    //       greater than SWIFT_TASK_RUN_INLINE_INITIAL_CONTEXT_BYTES,
    //       getAllocation will return nullptr and we'll fall back to malloc to
    //       allocate the buffer.
    //
    // This was already checked in swift_task_run_inline.
    size_t runInlineBufferBytes = runInlineOption->getAllocationBytes();
    assert(amountToAllocate <= runInlineBufferBytes);
    allocation = runInlineOption->getAllocation();
    initialSlabSize = runInlineBufferBytes - amountToAllocate;
  } else {
    allocation = malloc(amountToAllocate);
  }
  SWIFT_TASK_DEBUG_LOG("allocate task %p, parent = %p, slab %u", allocation,
                       parent, initialSlabSize);

  AsyncContext *initialContext =
    reinterpret_cast<AsyncContext*>(
      reinterpret_cast<char*>(allocation) + headerSize);

  //  We can't just use `function` because it uses the new async function entry
  //  ABI -- passing parameters, closure context, indirect result addresses
  //  directly -- but AsyncTask->ResumeTask expects the signature to be
  //  `void (*, *, swiftasync *)`.
  //  Instead we use an adapter. This adaptor should use the storage prefixed to
  //  the async context to get at the parameters.
  //  See e.g. FutureAsyncContextPrefix.

  if (futureResultType.isNull() || taskCreateFlags.isDiscardingTask()) {
    auto asyncContextPrefix = reinterpret_cast<AsyncContextPrefix *>(
        reinterpret_cast<char *>(allocation) + headerSize -
        sizeof(AsyncContextPrefix));
    asyncContextPrefix->asyncEntryPoint =
        reinterpret_cast<AsyncVoidClosureEntryPoint *>(function);
    asyncContextPrefix->closureContext = closureContext;
    function = non_future_adapter;
    assert(sizeof(AsyncContextPrefix) == 3 * sizeof(void *));
  } else {
    auto asyncContextPrefix = reinterpret_cast<FutureAsyncContextPrefix *>(
        reinterpret_cast<char *>(allocation) + headerSize -
        sizeof(FutureAsyncContextPrefix));
    asyncContextPrefix->asyncEntryPoint =
        reinterpret_cast<AsyncGenericClosureEntryPoint *>(function);
    function = future_adapter;
    asyncContextPrefix->closureContext = closureContext;
    assert(sizeof(FutureAsyncContextPrefix) == 4 * sizeof(void *));
  }

  // Only attempt to inherit parent's executor preference if we didn't set one
  // explicitly, which we've recorded in the flag by noticing a task create
  // option higher up in this func.
  if (!jobFlags.task_hasInitialTaskExecutorPreference()) {
    // do we have a parent we can inherit the task executor from?
    if (parent) {
      auto parentTaskExecutor = parent->getPreferredTaskExecutor();
      if (parentTaskExecutor.isDefined()) {
        jobFlags.task_setHasInitialTaskExecutorPreference(true);
        taskExecutor = parentTaskExecutor;
      }
    }
  }

  // Initialize the task so that resuming it will run the given
  // function on the initial context.
  AsyncTask *task = nullptr;
  bool captureCurrentVoucher = !taskIsDetached(taskCreateFlags, jobFlags);
  if (asyncLet) {
    // Initialize the refcount bits to "immortal", so that
    // ARC operations don't have any effect on the task.
    task = new(allocation) AsyncTask(&taskHeapMetadata,
                             InlineRefCounts::Immortal, jobFlags,
                             function, initialContext,
                             captureCurrentVoucher);
  } else {
    task = new(allocation) AsyncTask(&taskHeapMetadata, jobFlags,
                                    function, initialContext,
                                    captureCurrentVoucher);
  }

  // Initialize the child fragment if applicable.
  if (parent) {
    auto childFragment = task->childFragment();
    ::new (childFragment) AsyncTask::ChildFragment(parent);
  }

  // Initialize the group child fragment if applicable.
  if (group) {
    auto groupChildFragment = task->groupChildFragment();
    ::new (groupChildFragment) AsyncTask::GroupChildFragment(group);
  }

  // Initialize the future fragment if applicable.
  if (!futureResultType.isNull()) {
    assert(task->isFuture());
    auto futureFragment = task->futureFragment();
    ::new (futureFragment) FutureFragment(futureResultType);

    // Set up the context for the future so there is no error, and a successful
    // result will be written into the future fragment's storage.
    auto futureAsyncContextPrefix =
        reinterpret_cast<FutureAsyncContextPrefix *>(
            reinterpret_cast<char *>(allocation) + headerSize -
            sizeof(FutureAsyncContextPrefix));
    futureAsyncContextPrefix->indirectResult = futureFragment->getStoragePtr();
  }

  SWIFT_TASK_DEBUG_LOG("creating task %p ID %" PRIu64
                       " with parent %p at base pri %zu",
                       task, task->getTaskId(), parent, basePriority);

  // Initialize the task-local allocator.
  initialContext->ResumeParent =
      runInlineOption ? &completeInlineTask
                      : reinterpret_cast<TaskContinuationFunction *>(
                            asyncLet         ? &completeTask
                            : closureContext ? &completeTaskWithClosure
                                             : &completeTaskAndRelease);
  if ((asyncLet || (runInlineOption && runInlineOption->getAllocation())) &&
      initialSlabSize > 0) {
    assert(parent || (runInlineOption && runInlineOption->getAllocation()));
    void *initialSlab = (char*)allocation + amountToAllocate;
    task->Private.initializeWithSlab(basePriority, initialSlab,
                                     initialSlabSize);
  } else {
    task->Private.initialize(basePriority);
  }

  // Perform additional linking between parent and child task.
  if (parent) {
    // If the parent was already cancelled, we carry this flag forward to the child.
    //
    // In a task group we would not have allowed the `add` to create a child anymore,
    // however better safe than sorry and `async let` are not expressed as task groups,
    // so they may have been spawned in any case still.
    if ((group && group->isCancelled()) || swift_task_isCancelled(parent))
      swift_task_cancel(task);

    // Initialize task locals storage
    bool taskLocalStorageInitialized = false;

    // Inside a task group, we may have to perform some defensive copying,
    // check if doing so is necessary, and initialize storage using partial
    // defensive copies if necessary.
    if (group) {
      assert(parent && "a task created in a group must be a child task");
      // We are a child task in a task group; and it may happen that we are calling
      // addTask specifically in such shape:
      //
      //     $local.withValue(theValue) { addTask {} }
      //
      // If this is the case, we MUST copy `theValue` (and any other such directly
      // wrapping the addTask value bindings), because those values will be popped
      // when withValue returns - breaking our structured concurrency guarantees
      // that we rely on for the "link directly to parent's task local Item".
      //
      // Values set outside the task group are not subject to this problem, as
      // their structural lifetime guarantee is upheld by the group scope
      // out-living any addTask created tasks.
      auto ParentLocal = parent->_private().Local;
      // If we were going to copy ALL values anyway, we don't need to
      // perform this defensive partial copying. In practice, we currently
      // do not have child tasks which force copying, but we could.
      assert(!taskCreateFlags.copyTaskLocals() &&
             "Currently we don't have child tasks which force copying task "
             "locals; unexpected attempt to combine the two!");

      if (auto taskLocalHeadLinkType = ParentLocal.peekHeadLinkType()) {
        if (taskLocalHeadLinkType ==
            swift::TaskLocal::NextLinkType::IsNextCreatedInTaskGroupBody) {
          ParentLocal.copyToOnlyOnlyFromCurrentGroup(task);
          taskLocalStorageInitialized = true;
        }
      }
    }

    if (!taskLocalStorageInitialized) {
      // just initialize the storage normally
      task->_private().Local.initializeLinkParent(task, parent);
    }
  }

  // Configure the initial context.
  //
  // FIXME: if we store a null pointer here using the standard ABI for
  // signed null pointers, then we'll have to authenticate context pointers
  // as if they might be null, even though the only time they ever might
  // be is the final hop.  Store a signed null instead.
  initialContext->Parent = nullptr;

  // FIXME: add discarding flag
  // FIXME: add task executor
  concurrency::trace::task_create(
      task, parent, group, asyncLet,
      static_cast<uint8_t>(task->Flags.getPriority()),
      task->Flags.task_isChildTask(), task->Flags.task_isFuture(),
      task->Flags.task_isGroupChildTask(), task->Flags.task_isAsyncLetTask());

  // Attach to the group, if needed.
  if (group) {
    swift_taskGroup_attachChild(group, task);
#if SWIFT_CONCURRENCY_TASK_TO_THREAD_MODEL
    // We need to take a retain here to keep the child task for the task group
    // alive. In the non-task-to-thread model, we'd always take this retain
    // below since we'd enqueue the child task. But since we're not going to be
    // enqueueing the child task in this model, we need to take this +1 to
    // balance out the release that exists after the task group child task
    // creation
    swift_retain(task);
#endif
  }

  // If we're supposed to copy task locals, do so now.
  if (taskCreateFlags.copyTaskLocals()) {
    swift_task_localsCopyTo(task);
  }

  // Push the async let task status record.
  if (asyncLet) {
    asyncLet_addImpl(task, asyncLet, !hasAsyncLetResultBuffer);
  }

  // Task executor preference
  // If the task does not have a specific executor set already via create
  // options, and there is a task executor preference set in the parent, we
  // inherit it by deep-copying the preference record. if
  // (shouldPushTaskExecutorPreferenceRecord || taskExecutor.isDefined()) {
  if (jobFlags.task_hasInitialTaskExecutorPreference()) {
    // Implementation note: we must do this AFTER `swift_taskGroup_attachChild`
    // because the group takes a fast-path when attaching the child record.
    assert(jobFlags.task_hasInitialTaskExecutorPreference());
    task->pushInitialTaskExecutorPreference(
        taskExecutor, /*owned=*/taskExecutorIsOwned);
  }

  // If we're supposed to enqueue the task, do so now.
  if (taskCreateFlags.enqueueJob()) {
#if SWIFT_CONCURRENCY_TASK_TO_THREAD_MODEL
    assert(false && "Should not be enqueuing tasks in task-to-thread model");
#endif
    swift_retain(task);
    task->flagAsAndEnqueueOnExecutor(
        serialExecutor);
  }

  return {task, initialContext};
}

/// Extract the entry point address and initial context size from an async closure value.
template<typename AsyncSignature, uint16_t AuthDiscriminator>
SWIFT_ALWAYS_INLINE // so this doesn't hang out as a ptrauth gadget
std::pair<typename AsyncSignature::FunctionType *, size_t>
getAsyncClosureEntryPointAndContextSize(void *function) {
  auto fnPtr =
      reinterpret_cast<const AsyncFunctionPointer<AsyncSignature> *>(function);
#if SWIFT_PTRAUTH
  fnPtr = (const AsyncFunctionPointer<AsyncSignature> *)ptrauth_auth_data(
      (void *)fnPtr, ptrauth_key_process_independent_data, AuthDiscriminator);
#endif
  return {reinterpret_cast<typename AsyncSignature::FunctionType *>(
              fnPtr->Function.get()),
          fnPtr->ExpectedContextSize};
}

#if SWIFT_CONCURRENCY_TASK_TO_THREAD_MODEL
SWIFT_CC(swift)
void swift::swift_task_run_inline(OpaqueValue *result, void *closureAFP,
                                  OpaqueValue *closureContext,
                                  const Metadata *futureResultTypeMetadata) {
  // Ensure that we're currently in a synchronous context.
  if (swift_task_getCurrent()) {
    swift::fatalError(0, "called runInline within an async context");
  }

  ResultTypeInfo futureResultType;
#if !SWIFT_CONCURRENCY_EMBEDDED
  futureResultType.metadata = futureResultTypeMetadata;
#endif

  // Unpack the asynchronous function pointer.
  FutureAsyncSignature::FunctionType *closure;
  size_t closureContextSize;
  std::tie(closure, closureContextSize) =
      getAsyncClosureEntryPointAndContextSize<
          FutureAsyncSignature,
          SpecialPointerAuthDiscriminators::AsyncFutureFunction>(closureAFP);

  // If the initial task and initial async frame aren't too big, allocate enough
  // stack space for them and for use as the initial task slab.
  //
  // If they are too big, swift_task_create_common will fall back to malloc.
  size_t candidateAllocationBytes = SWIFT_TASK_RUN_INLINE_INITIAL_CONTEXT_BYTES;
  size_t minimumAllocationSize =
      amountToAllocateForHeaderAndTask(/*parent=*/nullptr, /*group=*/nullptr,
                                       futureResultType, closureContextSize)
          .second;
  void *allocation = nullptr;
  size_t allocationBytes = 0;
  if (minimumAllocationSize <= candidateAllocationBytes) {
    allocationBytes = candidateAllocationBytes;
    allocation = alloca(allocationBytes);
  }

  // Create a task to run the closure.  Pass a RunInlineTaskOptionRecord
  // containing a pointer to the allocation enabling us to provide our stack
  // allocation rather than swift_task_create_common having to malloc it.
  RunInlineTaskOptionRecord option(allocation, allocationBytes);
  size_t taskCreateFlags = 1 << TaskCreateFlags::Task_IsInlineTask;

  auto taskAndContext = swift_task_create_common(
      taskCreateFlags, &option, futureResultTypeMetadata,
      reinterpret_cast<TaskContinuationFunction *>(closure), closureContext,
      /*initialContextSize=*/closureContextSize);

  // Run the task.
  swift_job_run(taskAndContext.Task, SerialExecutorRef::generic());
  // Under the task-to-thread concurrency model, the task should always have
  // completed by this point.

  // Copy the result out to our caller.
  auto *futureResult = taskAndContext.Task->futureFragment()->getStoragePtr();
  futureResultType.vw_initializeWithCopy(result, futureResult);

  // Destroy the task.
  taskAndContext.Task->~AsyncTask();
}
#endif

SWIFT_CC(swift)
AsyncTaskAndContext swift::swift_task_create(
    size_t rawTaskCreateFlags,
    TaskOptionRecord *options,
    const Metadata *futureResultType,
    void *closureEntry, HeapObject *closureContext) {
  TaskCreateFlags taskCreateFlags(rawTaskCreateFlags);

  if (taskCreateFlags.isDiscardingTask()) {
    ThinNullaryAsyncSignature::FunctionType *taskEntry;
    size_t initialContextSize;

    std::tie(taskEntry, initialContextSize) =
      getAsyncClosureEntryPointAndContextSize<
        ThinNullaryAsyncSignature,
        SpecialPointerAuthDiscriminators::AsyncThinNullaryFunction>(closureEntry);

    return swift_task_create_common(
        rawTaskCreateFlags, options, futureResultType,
        reinterpret_cast<TaskContinuationFunction *>(taskEntry), closureContext,
        initialContextSize);

  } else {
    FutureAsyncSignature::FunctionType *taskEntry;
    size_t initialContextSize;

    std::tie(taskEntry, initialContextSize) =
        getAsyncClosureEntryPointAndContextSize<
            FutureAsyncSignature,
            SpecialPointerAuthDiscriminators::AsyncFutureFunction>(closureEntry);

    return swift_task_create_common(
        rawTaskCreateFlags, options, futureResultType,
        reinterpret_cast<TaskContinuationFunction *>(taskEntry), closureContext,
        initialContextSize);
  }
}

#ifdef __ARM_ARCH_7K__
__attribute__((noinline))
SWIFT_CC(swiftasync) static void workaround_function_swift_task_future_waitImpl(
    OpaqueValue *result, SWIFT_ASYNC_CONTEXT AsyncContext *callerContext,
    AsyncTask *task, TaskContinuationFunction resumeFunction,
    AsyncContext *callContext) {
  // Make sure we don't eliminate calls to this function.
  asm volatile("" // Do nothing.
               :  // Output list, empty.
               : "r"(result), "r"(callerContext), "r"(task) // Input list.
               : // Clobber list, empty.
  );
  return;
}
#endif

SWIFT_CC(swiftasync)
static void swift_task_future_waitImpl(
  OpaqueValue *result,
  SWIFT_ASYNC_CONTEXT AsyncContext *callerContext,
  AsyncTask *task,
  TaskContinuationFunction *resumeFn,
  AsyncContext *callContext) {
  // Suspend the waiting task.
  auto waitingTask = swift_task_getCurrent();
  waitingTask->ResumeTask = task_future_wait_resume_adapter;
  waitingTask->ResumeContext = callContext;

  // Wait on the future.
  assert(task->isFuture());

  switch (task->waitFuture(waitingTask, callContext, resumeFn, callerContext,
                           result)) {
  case FutureFragment::Status::Executing:
    // The waiting task has been queued on the future.
#ifdef __ARM_ARCH_7K__
    return workaround_function_swift_task_future_waitImpl(
        result, callerContext, task, resumeFn, callContext);
#else
    return;
#endif

  case FutureFragment::Status::Success: {
    // Run the task with a successful result.
    auto future = task->futureFragment();
    future->getResultType().vw_initializeWithCopy(result, future->getStoragePtr());
    return resumeFn(callerContext);
  }

  case FutureFragment::Status::Error:
    swift::fatalError(0, "future reported an error, but wait cannot throw");
  }
}

#ifdef __ARM_ARCH_7K__
__attribute__((noinline))
SWIFT_CC(swiftasync) static void workaround_function_swift_task_future_wait_throwingImpl(
    OpaqueValue *result, SWIFT_ASYNC_CONTEXT AsyncContext *callerContext,
    AsyncTask *task, ThrowingTaskFutureWaitContinuationFunction resumeFunction,
    AsyncContext *callContext) {
  // Make sure we don't eliminate calls to this function.
  asm volatile("" // Do nothing.
               :  // Output list, empty.
               : "r"(result), "r"(callerContext), "r"(task) // Input list.
               : // Clobber list, empty.
  );
  return;
}
#endif

SWIFT_CC(swiftasync)
void swift_task_future_wait_throwingImpl(
    OpaqueValue *result, SWIFT_ASYNC_CONTEXT AsyncContext *callerContext,
    AsyncTask *task,
    ThrowingTaskFutureWaitContinuationFunction *resumeFunction,
    AsyncContext *callContext) {
  auto waitingTask = swift_task_getCurrent();
  // Suspend the waiting task.
  waitingTask->ResumeTask = task_wait_throwing_resume_adapter;
  waitingTask->ResumeContext = callContext;

  auto resumeFn = reinterpret_cast<TaskContinuationFunction *>(resumeFunction);

  // Wait on the future.
  assert(task->isFuture());

  switch (task->waitFuture(waitingTask, callContext, resumeFn, callerContext,
                           result)) {
  case FutureFragment::Status::Executing:
    // The waiting task has been queued on the future.
#ifdef __ARM_ARCH_7K__
    return workaround_function_swift_task_future_wait_throwingImpl(
        result, callerContext, task, resumeFunction, callContext);
#else
    return;
#endif

  case FutureFragment::Status::Success: {
    auto future = task->futureFragment();
    future->getResultType().vw_initializeWithCopy(result, future->getStoragePtr());
    return resumeFunction(callerContext, nullptr /*error*/);
  }

  case FutureFragment::Status::Error: {
    #if SWIFT_CONCURRENCY_EMBEDDED
    swift_unreachable("untyped error used in embedded Swift");
    #else
    // Run the task with an error result.
    auto future = task->futureFragment();
    auto error = future->getError();
    swift_errorRetain(error);
    return resumeFunction(callerContext, error);
    #endif
  }
  }
}

size_t swift::swift_task_getJobFlags(AsyncTask *task) {
  return task->Flags.getOpaqueValue();
}

// This function exists primarily for the purpose of the concurrency runtime
// unit tests and does not serve a functional purpose.
SWIFT_CC(swift)
static AsyncTask *swift_task_suspendImpl() {
  auto task = swift_task_getCurrent();
  task->flagAsSuspendedOnContinuation(nullptr);
  _swift_task_clearCurrent();
  return task;
}

SWIFT_CC(swift)
static void swift_task_enqueueTaskOnExecutorImpl(AsyncTask *task,
                                                 SerialExecutorRef executor) {
  // TODO: is 'swift_task_enqueueTaskOnExecutorImpl' used at all, outside tests?
  task->flagAsAndEnqueueOnExecutor(executor);
}

namespace continuationChecking {

enum class State : uint8_t { Uninitialized, On, Off };

static std::atomic<State> CurrentState;

static LazyMutex ActiveContinuationsLock;
static Lazy<std::unordered_set<AsyncTask *>> ActiveContinuations;

static bool isEnabled() {
  auto state = CurrentState.load(std::memory_order_relaxed);
  if (state == State::Uninitialized) {
    bool enabled =
        runtime::environment::concurrencyValidateUncheckedContinuations();
    state = enabled ? State::On : State::Off;
    CurrentState.store(state, std::memory_order_relaxed);
  }
  return state == State::On;
}

static void init(AsyncTask *task) {
  if (!isEnabled())
    return;

  LazyMutex::ScopedLock guard(ActiveContinuationsLock);
  auto result = ActiveContinuations.get().insert(task);
  auto inserted = std::get<1>(result);
  if (!inserted)
    swift::fatalError(
        0,
        "Initializing continuation for task %p that was already initialized.\n",
        task);
}

static void willResume(AsyncTask *task) {
  if (!isEnabled())
    return;

  LazyMutex::ScopedLock guard(ActiveContinuationsLock);
  auto removed = ActiveContinuations.get().erase(task);
  if (!removed)
<<<<<<< HEAD
    swift::fatalError(0,
                      "Resuming continuation context %p that was not awaited "
                      "(may have already been resumed).\n",
                      context);
=======
    swift_Concurrency_fatalError(
        0,
        "Resuming continuation for task %p that is not awaited "
        "(may have already been resumed).\n",
        task);
>>>>>>> cc8af179
}

} // namespace continuationChecking

SWIFT_CC(swift)
static AsyncTask *swift_continuation_initImpl(ContinuationAsyncContext *context,
                                              AsyncContinuationFlags flags) {
  context->Flags = ContinuationAsyncContext::FlagsType();
  if (flags.canThrow()) context->Flags.setCanThrow(true);
  if (flags.isExecutorSwitchForced())
    context->Flags.setIsExecutorSwitchForced(true);
  context->ErrorResult = nullptr;

  // Set the generic executor as the target executor unless there's
  // an executor override.
  if (!flags.hasExecutorOverride())
    context->ResumeToExecutor = SerialExecutorRef::generic();

  // We can initialize this with a relaxed store because resumption
  // must happen-after this call.
  context->AwaitSynchronization.store(flags.isPreawaited()
                                        ? ContinuationStatus::Awaited
                                        : ContinuationStatus::Pending,
                                      std::memory_order_relaxed);
#if SWIFT_CONCURRENCY_TASK_TO_THREAD_MODEL
  context->Cond = nullptr;
#endif
  AsyncTask *task;

  // A preawait immediately suspends the task.
  if (flags.isPreawaited()) {
    task = swift_task_getCurrent();
    assert(task && "initializing a continuation with no current task");
    task->flagAsSuspendedOnContinuation(context);
    _swift_task_clearCurrent();
  } else {
    task = swift_task_getCurrent();
    assert(task && "initializing a continuation with no current task");
  }

  task->ResumeContext = context;
  task->ResumeTask = context->ResumeParent;

  continuationChecking::init(task);
  concurrency::trace::task_continuation_init(task, context);

  return task;
}

SWIFT_CC(swiftasync)
static void swift_continuation_awaitImpl(ContinuationAsyncContext *context) {
#ifndef NDEBUG
  auto task = swift_task_getCurrent();
  assert(task && "awaiting continuation without a task");
  assert(task->ResumeContext == context);
  assert(task->ResumeTask == context->ResumeParent);
#endif

  concurrency::trace::task_continuation_await(context);

  auto &sync = context->AwaitSynchronization;

  auto oldStatus = sync.load(std::memory_order_acquire);
  assert((oldStatus == ContinuationStatus::Pending ||
          oldStatus == ContinuationStatus::Resumed) &&
         "awaiting a corrupt or already-awaited continuation");

  // If the status is already Resumed, we can resume immediately.
  if (oldStatus == ContinuationStatus::Resumed) {
    if (context->isExecutorSwitchForced())
      return swift_task_switch(context, context->ResumeParent,
                               context->ResumeToExecutor);
    return context->ResumeParent(context);
  }

  // Load the current task (we already did this in assertions builds).
#ifdef NDEBUG
  auto task = swift_task_getCurrent();
#endif

#if SWIFT_CONCURRENCY_TASK_TO_THREAD_MODEL
  // In the task to thread model, we do not suspend the task that is waiting on
  // the continuation resumption. Instead we simply block the thread on a
  // condition variable keep the task alive on the thread.
  //
  // This condition variable can be allocated on the stack of the blocking
  // thread - with the address of it published to the resuming thread via the
  // context.  We do this in a new scope.
  do {
  ConditionVariable Cond;

  context->Cond = &Cond;
#else /* SWIFT_CONCURRENCY_TASK_TO_THREAD_MODEL */
  // Flag the task as suspended on the continuation.
  task->flagAsSuspendedOnContinuation(context);
#endif /* SWIFT_CONCURRENCY_TASK_TO_THREAD_MODEL */

#if SWIFT_CONCURRENCY_TASK_TO_THREAD_MODEL
  // If the cmpxchg is successful, the store release also publishes the write to
  // the Cond in the ContinuationAsyncContext to any concurrent accessing
  // thread.
  //
  // If it failed, then someone concurrently resumed the continuation in which
  // case, we don't care about publishing the Cond in the
  // ContinuationAsyncContext anyway.
#endif
  // Try to transition to Awaited
  bool success =
    sync.compare_exchange_strong(oldStatus, ContinuationStatus::Awaited,
                                 /*success*/ std::memory_order_release,
                                 /*failure*/ std::memory_order_acquire);

  if (success) {
#if SWIFT_CONCURRENCY_TASK_TO_THREAD_MODEL
    // This lock really protects nothing but we need to hold it
    // while calling the condition wait
    Cond.lock();

    // Condition variables can have spurious wakeups so we need to check this in
    // a do-while loop.
    do {
      Cond.wait();
      oldStatus = sync.load(std::memory_order_relaxed);
    } while (oldStatus != ContinuationStatus::Resumed);

    Cond.unlock();
#else
    // If that succeeded, we have nothing to do since we've successfully
    // suspended the task
    _swift_task_clearCurrent();
    return;
#endif /* SWIFT_CONCURRENCY_TASK_TO_THREAD_MODEL */
  }

  // If it failed, it should be because someone concurrently resumed
  // (note that the compare-exchange above is strong).
  assert(oldStatus == ContinuationStatus::Resumed &&
         "continuation was concurrently corrupted or awaited");

#if SWIFT_CONCURRENCY_TASK_TO_THREAD_MODEL
  // Since the condition variable is stack allocated, we don't need to do
  // anything here to clean up.  But we do have to end the scope that we
  // created the condition variable in so that it'll be destroyed before
  // we try to tail-call.
  } while (false);
#else
  // Restore the running state of the task and resume it.
  task->flagAsRunning();
#endif /* SWIFT_CONCURRENCY_TASK_TO_THREAD_MODEL */

  if (context->isExecutorSwitchForced())
    return swift_task_switch(context, context->ResumeParent,
                             context->ResumeToExecutor);
  return context->ResumeParent(context);
}

static void resumeTaskAfterContinuation(AsyncTask *task,
                                        ContinuationAsyncContext *context) {
  auto &sync = context->AwaitSynchronization;

  auto status = sync.load(std::memory_order_acquire);
  assert(status != ContinuationStatus::Resumed &&
         "continuation was already resumed");

  // Make sure TSan knows that the resume call happens-before the task
  // restarting.
  _swift_tsan_release(static_cast<Job *>(task));

  // The status should be either Pending or Awaited.
  //
  // Case 1: Status is Pending
  // No one has awaited us, we just need to set it to Resumed; if that fails
  // (with a strong cmpxchg), it should be because the original thread
  // concurrently set it to Awaited, in which case, we fall into Case 2.
  //
  // Case 2: Status is Awaited
  // This is probably the more frequently hit case.
  // In task-to-thread model, we update status to be Resumed and signal the
  // waiting thread. In regular model, we immediately enqueue the task and can
  // skip updates to the continuation state since there shouldn't be a racing
  // attempt to resume the continuation.
  if (status == ContinuationStatus::Pending &&
      sync.compare_exchange_strong(status, ContinuationStatus::Resumed,
                                   /*success*/ std::memory_order_release,
                                   /*failure*/ std::memory_order_acquire)) {
    return;
  }
  assert(status == ContinuationStatus::Awaited &&
         "detected concurrent attempt to resume continuation");
#if SWIFT_CONCURRENCY_TASK_TO_THREAD_MODEL
  // If we see status == ContinuationStatus::Awaited, then we should also be
  // seeing a pointer to the cond var since we're doing a load acquire on sync
  // which pairs with the store release in swift_continuation_awaitImpl
  assert(context->Cond != nullptr);

  sync.store(ContinuationStatus::Resumed, std::memory_order_relaxed);
  context->Cond->signal();
#else
  // TODO: maybe in some mode we should set the status to Resumed here
  // to make a stronger best-effort attempt to catch racing attempts to
  // resume the continuation?
  task->flagAsAndEnqueueOnExecutor(context->ResumeToExecutor);
#endif /* SWIFT_CONCURRENCY_TASK_TO_THREAD_MODEL */
}

SWIFT_CC(swift)
static void swift_continuation_resumeImpl(AsyncTask *task) {
  continuationChecking::willResume(task);
  auto context = static_cast<ContinuationAsyncContext*>(task->ResumeContext);
  concurrency::trace::task_continuation_resume(context, false);
  resumeTaskAfterContinuation(task, context);
}

SWIFT_CC(swift)
static void swift_continuation_throwingResumeImpl(AsyncTask *task) {
  continuationChecking::willResume(task);
  auto context = static_cast<ContinuationAsyncContext*>(task->ResumeContext);
  concurrency::trace::task_continuation_resume(context, false);
  resumeTaskAfterContinuation(task, context);
}


SWIFT_CC(swift)
static void swift_continuation_throwingResumeWithErrorImpl(AsyncTask *task,
                                                /* +1 */ SwiftError *error) {
  continuationChecking::willResume(task);
  auto context = static_cast<ContinuationAsyncContext*>(task->ResumeContext);
  concurrency::trace::task_continuation_resume(context, true);
  context->ErrorResult = error;
  resumeTaskAfterContinuation(task, context);
}

bool swift::swift_task_isCancelled(AsyncTask *task) {
  return task->isCancelled();
}

SWIFT_CC(swift)
static CancellationNotificationStatusRecord*
swift_task_addCancellationHandlerImpl(
    CancellationNotificationStatusRecord::FunctionType handler,
    void *context) {
  void *allocation =
      swift_task_alloc(sizeof(CancellationNotificationStatusRecord));
  auto unsigned_handler = swift_auth_code(handler, 3848);
  auto *record = ::new (allocation)
      CancellationNotificationStatusRecord(unsigned_handler, context);

  bool fireHandlerNow = false;

  addStatusRecordToSelf(record, [&](ActiveTaskStatus oldStatus, ActiveTaskStatus& newStatus) {
    if (oldStatus.isCancelled()) {
      fireHandlerNow = true;
      // We don't fire the cancellation handler here since this function needs
      // to be idempotent
    }
    return true;
  });

  if (fireHandlerNow) {
    record->run();
  }
  return record;
}

SWIFT_CC(swift)
static void swift_task_removeCancellationHandlerImpl(
    CancellationNotificationStatusRecord *record) {
  removeStatusRecordFromSelf(record);
  swift_task_dealloc(record);
}

SWIFT_CC(swift)
static NullaryContinuationJob*
swift_task_createNullaryContinuationJobImpl(
    size_t priority,
    AsyncTask *continuation) {
  auto *job = new NullaryContinuationJob(swift_task_getCurrent(),
        static_cast<JobPriority>(priority), continuation);

  return job;
}

SWIFT_CC(swift)
void swift::swift_continuation_logFailedCheck(const char *message) {
  swift_reportError(0, message);
}

SWIFT_RUNTIME_ATTRIBUTE_NORETURN
SWIFT_CC(swift)
static void swift_task_asyncMainDrainQueueImpl() {
#if SWIFT_CONCURRENCY_COOPERATIVE_GLOBAL_EXECUTOR
  bool Finished = false;
  swift_task_donateThreadToGlobalExecutorUntil([](void *context) {
    return *reinterpret_cast<bool*>(context);
  }, &Finished);
  swift_unreachable(
      "Returned from swift_task_donateThreadToGlobalExecutorUntil()");
#elif !SWIFT_CONCURRENCY_ENABLE_DISPATCH
  // FIXME: consider implementing a concurrent global main queue for
  // these environments?
  swift_reportError(0, "operation unsupported without libdispatch: "
                       "swift_task_asyncMainDrainQueue");
#else
#if defined(_WIN32)
  HMODULE hModule = LoadLibraryW(L"dispatch.dll");
  if (hModule == NULL) {
    swift::fatalError(0, "unable to load dispatch.dll: %lu", GetLastError());
  }

  auto pfndispatch_main = reinterpret_cast<void (FAR *)(void)>(
    GetProcAddress(hModule, "dispatch_main"));
  if (pfndispatch_main == NULL) {
    swift::fatalError(0, "unable to locate dispatch_main in dispatch.dll: %lu",
                      GetLastError());
  }

  pfndispatch_main();
  swift_unreachable("Returned from dispatch_main()");
#else
  // CFRunLoop is not available on non-Darwin targets.  Foundation has an
  // implementation, but CoreFoundation is not meant to be exposed.  We can only
  // assume the existence of `CFRunLoopRun` on Darwin platforms, where the
  // system provides an implementation of CoreFoundation.
#if defined(__APPLE__)
  auto runLoop =
      reinterpret_cast<void (*)(void)>(dlsym(RTLD_DEFAULT, "CFRunLoopRun"));
  if (runLoop) {
    runLoop();
    exit(0);
  }
#endif

    dispatch_main();
#endif
#endif
}

SWIFT_CC(swift)
void (*swift::swift_task_asyncMainDrainQueue_hook)(
    swift_task_asyncMainDrainQueue_original original,
    swift_task_asyncMainDrainQueue_override compatOverride) = nullptr;

SWIFT_CC(swift)
static void swift_task_startOnMainActorImpl(AsyncTask* task) {
  AsyncTask * originalTask = _swift_task_clearCurrent();
  SerialExecutorRef mainExecutor = swift_task_getMainExecutor();
  if (!swift_task_isCurrentExecutor(mainExecutor))
    swift::fatalError(0, "Not on the main executor");
  swift_retain(task);
  swift_job_run(task, mainExecutor);
  _swift_task_setCurrent(originalTask);
}

#define OVERRIDE_TASK COMPATIBILITY_OVERRIDE

#ifdef SWIFT_STDLIB_SUPPORT_BACK_DEPLOYMENT
/// The original COMPATIBILITY_OVERRIDE defined in CompatibilityOverride.h
/// returns the result of the impl function and override function. This results
/// in a warning emitted for noreturn functions. Overriding the override macro
/// to not return.
#define HOOKED_OVERRIDE_TASK_NORETURN(name, attrs, ccAttrs, namespace,         \
                                      typedArgs, namedArgs)                    \
  attrs ccAttrs void namespace swift_##name COMPATIBILITY_PAREN(typedArgs) {   \
    static Override_##name Override;                                           \
    static swift_once_t Predicate;                                             \
    swift_once(                                                                \
        &Predicate, [](void *) { Override = getOverride_##name(); }, nullptr); \
    if (swift_##name##_hook) {                                                 \
      swift_##name##_hook(COMPATIBILITY_UNPAREN_WITH_COMMA(namedArgs)          \
                              swift_##name##Impl,                              \
                          Override);                                           \
      abort();                                                                 \
    }                                                                          \
    if (Override != nullptr)                                                   \
      Override(COMPATIBILITY_UNPAREN_WITH_COMMA(namedArgs)                     \
                   swift_##name##Impl);                                        \
    swift_##name##Impl COMPATIBILITY_PAREN(namedArgs);                         \
  }

#else // ifndef SWIFT_STDLIB_SUPPORT_BACK_DEPLOYMENT
// Call directly through to the original implementation when we don't support
// overrides.
#define HOOKED_OVERRIDE_TASK_NORETURN(name, attrs, ccAttrs, namespace,         \
                                      typedArgs, namedArgs)                    \
  attrs ccAttrs void namespace swift_##name COMPATIBILITY_PAREN(typedArgs) {   \
    if (swift_##name##_hook) {                                                 \
      swift_##name##_hook(swift_##name##Impl, nullptr);                        \
      abort();                                                                 \
    }                                                                          \
    swift_##name##Impl COMPATIBILITY_PAREN(namedArgs);                         \
  }
#endif // #else SWIFT_STDLIB_SUPPORT_BACK_DEPLOYMENT

#include COMPATIBILITY_OVERRIDE_INCLUDE_PATH<|MERGE_RESOLUTION|>--- conflicted
+++ resolved
@@ -1431,18 +1431,10 @@
   LazyMutex::ScopedLock guard(ActiveContinuationsLock);
   auto removed = ActiveContinuations.get().erase(task);
   if (!removed)
-<<<<<<< HEAD
     swift::fatalError(0,
-                      "Resuming continuation context %p that was not awaited "
+                      "Resuming continuation for task %p that was not awaited "
                       "(may have already been resumed).\n",
-                      context);
-=======
-    swift_Concurrency_fatalError(
-        0,
-        "Resuming continuation for task %p that is not awaited "
-        "(may have already been resumed).\n",
-        task);
->>>>>>> cc8af179
+                      task);
 }
 
 } // namespace continuationChecking
