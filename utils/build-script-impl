--- conflicted
+++ resolved
@@ -45,28 +45,16 @@
     dry-run                     ""               "print the commands that would be executed, but do not execute them"
     build-args                  ""               "arguments to the build tool; defaults to -j8 when CMake generator is \"Unix Makefiles\""
     build-dir                   ""               "out-of-tree build directory; default is in-tree. **This argument is required**"
-    cmake-c-compiler            ""               "the path to CC, the 'clang' compiler for the host platform. **This argument is required**"
-    cmake-cxx-compiler          ""               "the path to CXX, the 'clang++' compiler for the host platform. **This argument is required**"
-    cmake-lipo                  ""               "the path to lipo for creating universal binaries on Darwin"
-    cmake-libtool               ""               "the path to libtool, auto-detected but can be overridden"
-    cmake-linker                ""               "the path to ld, auto-detected but can be overridden"
-    cmake-ar                    ""               "the path to ar, auto-detected but can be overridden"
-    cmake-nm                    ""               "the path to nm, auto-detected but can be overridden"
-    cmake-objdump               ""               "the path to objdump, auto-detected but can be overridden"
-    cmake-ranlib                ""               "the path to ranlib, auto-detected but can be overridden"
-    cmake-strip                 ""               "the path to strip, auto-detected but can be overridden"
-    cmake-dsymutil              ""               "the path to dsymutil, auto-detected but can be overridden"
-    cmake-codesign              ""               "the path to codesign, auto-detected but can be overridden"
-    swiftenv-path               ""               "a path containing the above host tools which is searched unless the specific tool path is set"
-    swiftenv-recreate           ""               "a flag that, when present, will recreate the swiftenv"
-    swiftenv-make               ""               "a path to a script that will make a swiftenv in swiftenv-path"
-    swiftenv-script             ""               "a path to a script that intercepts host tools"
+    host-cc                     ""               "the path to CC, the 'clang' compiler for the host platform. **This argument is required**"
+    host-cxx                    ""               "the path to CXX, the 'clang++' compiler for the host platform. **This argument is required**"
+    host-lipo                   ""               "the path to lipo for creating universal binaries on Darwin"
+    host-libtool                ""               "the path to libtool"
     darwin-xcrun-toolchain      "default"        "the name of the toolchain to use on Darwin"
     ninja-bin                   ""               "the path to Ninja tool"
     cmark-build-type            "Debug"          "the CMake build variant for CommonMark (Debug, RelWithDebInfo, Release, MinSizeRel).  Defaults to Debug."
     lldb-extra-cmake-args       ""               "extra command line args to pass to lldb cmake"
     lldb-extra-xcodebuild-args  ""               "extra command line args to pass to lldb xcodebuild"
-    lldb-test-cc                ""               "CC to use for building LLDB testsuite test inferiors.  Defaults to just-built, in-tree clang.  If set to 'host-toolchain', sets it to same as cmake-cc."
+    lldb-test-cc                ""               "CC to use for building LLDB testsuite test inferiors.  Defaults to just-built, in-tree clang.  If set to 'host-toolchain', sets it to same as host-cc."
     lldb-test-with-curses       ""               "run test lldb test runner using curses terminal control"
     lldb-test-swift-only        ""               "when running lldb tests, only include Swift-specific tests"
     lldb-no-debugserver         ""               "delete debugserver after building it, and don't try to codesign it"
@@ -990,37 +978,52 @@
     exit 1
 fi
 
+# FIXME: HOST_CC and CMAKE are set, and their presence is validated by,
+#        utils/build-script. These checks are redundant, but must remain until
+#        build-script-impl is merged completely with utils/build-script.
+#        For additional information, see: https://bugs.swift.org/browse/SR-237
+if [ -z "${HOST_CC}" ] ; then
+    echo "Can't find clang.  Please install clang-3.5 or a later version."
+    exit 1
+fi
 if [ -z "${CMAKE}" ] ; then
     echo "Environment variable CMAKE must be specified."
     exit 1
 fi
 
-#
-# Calculate source directories for each product.
-#
-NINJA_SOURCE_DIR="${WORKSPACE}/ninja"
-SWIFT_SOURCE_DIR="${WORKSPACE}/swift"
-LLVM_SOURCE_DIR="${WORKSPACE}/llvm"
-CMARK_SOURCE_DIR="${WORKSPACE}/cmark"
-LLDB_SOURCE_DIR="${WORKSPACE}/lldb"
-LLBUILD_SOURCE_DIR="${WORKSPACE}/llbuild"
-SWIFTPM_SOURCE_DIR="${WORKSPACE}/swiftpm"
-XCTEST_SOURCE_DIR="${WORKSPACE}/swift-corelibs-xctest"
-FOUNDATION_SOURCE_DIR="${WORKSPACE}/swift-corelibs-foundation"
-LIBDISPATCH_SOURCE_DIR="${WORKSPACE}/swift-corelibs-libdispatch"
-LIBICU_SOURCE_DIR="${WORKSPACE}/icu"
-PLAYGROUNDLOGGER_SOURCE_DIR="${WORKSPACE}/swift-xcode-playground-support/PlaygroundLogger"
-PLAYGROUNDSUPPORT_SOURCE_DIR="${WORKSPACE}/swift-xcode-playground-support/PlaygroundSupport"
-
-if [[ ! "${SKIP_BUILD_PLAYGROUNDLOGGER}" && ! -d ${PLAYGROUNDLOGGER_SOURCE_DIR} ]]; then
-    echo "Couldn't find PlaygroundLogger source directory."
-    exit 1
-fi
-
-if [[ ! "${SKIP_BUILD_PLAYGROUNDSUPPORT}" && ! -d ${PLAYGROUNDSUPPORT_SOURCE_DIR} ]]; then
-    echo "Couldn't find PlaygroundSupport source directory."
-    exit 1
-fi
+function xcrun_find_tool() {
+  xcrun --sdk macosx --toolchain "${DARWIN_XCRUN_TOOLCHAIN}" --find "$@"
+}
+
+function not() {
+    if [[ ! "$1" ]] ; then
+        echo 1
+    fi
+}
+
+function join { 
+    local IFS="$1"; shift; echo "$*"; 
+}
+
+function false_true() {
+    if [[ $(true_false "$1") = "TRUE" ]]; then
+        echo "FALSE"
+    else
+        echo "TRUE"
+    fi
+}
+
+function cmake_version() {
+    "${CMAKE}" --version | grep "cmake version" | cut -f 3 -d " "
+}
+
+function cmake_needs_to_specify_standard_computed_defaults() {
+    if [[ $(cmake_version) = "3.4.0" ]]; then
+        echo "TRUE"
+    else
+        echo "FALSE"
+    fi
+}
 
 function make_relative_symlink() {
     local SOURCE=$1
@@ -1028,220 +1031,6 @@
     local TARGET_DIR=$(dirname $2)
     local RELATIVE_SOURCE=$(python -c "import os.path; print(os.path.relpath(\"${SOURCE}\", \"${TARGET_DIR}\"))")
     call ln -sf "${RELATIVE_SOURCE}" "${TARGET}"
-}
-
-# Symlink clang into the llvm tree.
-CLANG_SOURCE_DIR="${LLVM_SOURCE_DIR}/tools/clang"
-
-if [ ! -e "${WORKSPACE}/clang" ] ; then
-    # If llvm/tools/clang is already a directory, use that and skip the symlink.
-    if [ ! -d "${CLANG_SOURCE_DIR}" ] ; then
-        echo "Can't find source directory for clang (tried ${WORKSPACE}/clang and ${CLANG_SOURCE_DIR})"
-        exit 1
-    fi
-fi
-if [ ! -d "${CLANG_SOURCE_DIR}" ] ; then
-    make_relative_symlink "${WORKSPACE}/clang" "${CLANG_SOURCE_DIR}"
-fi
-
-# Symlink compiler-rt into the llvm tree, if it exists.
-COMPILER_RT_SOURCE_DIR="${LLVM_SOURCE_DIR}/projects/compiler-rt"
-if [ -e "${WORKSPACE}/compiler-rt" ] ; then
-    if [ ! -d "${COMPILER_RT_SOURCE_DIR}" ] ; then
-        make_relative_symlink "${WORKSPACE}/compiler-rt" "${COMPILER_RT_SOURCE_DIR}"
-    fi
-fi
-
-function check_swiftenv_args() {
-    if [ "${SWIFTENV_PATH}" ]; then
-        echo "SWIFTENV_PATH: ${SWIFTENV_PATH}"
-        echo "SWIFTENV_MAKE: ${SWIFTENV_MAKE}"
-        echo "SWIFTENV_SCRIPT: ${SWIFTENV_SCRIPT}"
-        echo "SWIFTENV_RECREATE: ${SWIFTENV_RECREATE}"
-    fi
-
-    if [ ! "${SWIFTENV_PATH}" ]; then
-        if [ "${SWIFTENV_RECREATE}" ]; then
-            echo "${COMMAND_NAME} error: SWIFTENV_RECREATE requires a SWIFTENV_PATH" && exit 2; fi
-        if [ "${SWIFTENV_MAKE}" ]; then
-            echo "${COMMAND_NAME} error: SWIFTENV_MAKE requires a SWIFTENV_PATH" && exit 2; fi
-        if [ "${SWIFTENV_SCRIPT}" ]; then
-            echo "${COMMAND_NAME} error: SWIFTENV_SCRIPT requires a SWIFTENV_PATH" && exit 2; fi
-    fi
-    if [ "${SWIFTENV_PATH}" ]; then
-        if [ "${SWIFTENV_SCRIPT}" ] && [ ! -f "${SWIFTENV_SCRIPT}" ]; then
-            echo "${COMMAND_NAME} error: SWIFTENV_SCRIPT not found at ${SWIFTENV_SCRIPT}" && exit 2; fi
-        if [ "${SWIFTENV_MAKE}" ] && [ ! -f "${SWIFTENV_MAKE}" ]; then
-            echo "${COMMAND_NAME} error: SWIFTENV_MAKE not found at ${SWIFTENV_MAKE}" && exit 2; fi
-    fi
-}
-
-check_swiftenv_args
-
-# If we are using a swiftenv, do this next block
-if [ "${SWIFTENV_PATH}" ]; then
-
-  if [ ! -d "${SWIFTENV_PATH}" ]; then
-      echo "${COMMAND_NAME}: SWIFTENV_PATH does not exist, it will be created"
-  fi
-  if [[ "${SWIFTENV_RECREATE}" ]]; then
-      echo "${COMMAND_NAME}: SWIFTENV_PATH will be recreated because SWIFTENV_RECREATE is true"
-  fi
-
-  # redo the swiftenv by deleting, mkdir, and running the SWIFTENV_MAKE script
-  if [ ! -d "${SWIFTENV_PATH}" ] || [[ "${SWIFTENV_RECREATE}" ]]; then
-    if [ ! -f "${SWIFTENV_MAKE}" ]; then
-      echo "${COMMAND_NAME} error: SWIFTENV_MAKE is not set."
-      exit 2
-    fi
-    if [ ! -f "${SWIFTENV_SCRIPT}" ]; then
-      echo "${COMMAND_NAME} error: SWIFTENV_SCRIPT is not set."
-      exit 2
-    fi
-
-    call rm -rf "${SWIFTENV_PATH}"
-    call mkdir -p "${SWIFTENV_PATH}"
-    echo "${COMMAND_NAME}: Calling \"${SWIFTENV_MAKE}\" \"${SWIFTENV_PATH}\" \"${SWIFTENV_SCRIPT}\""
-    call "${SWIFTENV_MAKE}" "${SWIFTENV_PATH}" "${SWIFTENV_SCRIPT}"
-  fi
-fi
-
-function xcrun_find_tool() {
-  if [[ ! -z "${SWIFTENV_PATH}" ]] && [[ -f "${SWIFTENV_PATH}/$1" ]]; then
-    echo "${SWIFTENV_PATH}/$1"
-  else
-    xcrun --sdk macosx --toolchain "${DARWIN_XCRUN_TOOLCHAIN}" --find "$1" 2>/dev/null
-  fi
-
-  if [[ "$?" -ne 0 ]]; then
-    >&2 echo "xcrun_find_tool: \`\`xcrun -find\`\` failed for $1"
-    exit 1
-  fi
-}
-
-UNAME=$(uname -s)
-
-# if HOST_$TOOLNAME is not set, set it with xcrun or which
-# args: uname CMAKE_VAR command-name
-function find_tool() {
-  if [[ "${SWIFTENV_PATH}" ]]; then
-    SWIFT_PATH="${SWIFTENV_PATH}:$PATH"
-  fi
-
-  if [[ -z "${!1}" ]]; then
-    if [[ "${UNAME}" == "Darwin" ]]; then
-      eval "$1=$(xcrun_find_tool "$2")"
-    elif [[ "${UNAME}" == "Linux" ]]; then
-      eval "$1=$(env PATH="${SWIFT_PATH}" which "$2")"
-    fi
-  fi
-
-  if [[ -z "${!1}" ]]; then
-    if [[ "$2" ]]; then
-      eval "$1=$2"
-    else
-      echo "Could not find ${2}"
-      exit 3
-    fi
-  fi
-  if [[ "${1}" ]]; then
-    echo "Found ${2}: ${!1}"
-  fi
-}
-
-function find_host_tools() {
-  find_tool CMAKE_C_COMPILER clang
-  find_tool CMAKE_CXX_COMPILER clang++
-
-  find_tool CMAKE_AR ar
-  find_tool CMAKE_RANLIB ranlib
-  find_tool CMAKE_DSYMUTIL dsymutil
-  find_tool CMAKE_STRIP strip
-  find_tool CMAKE_LIBTOOL libtool
-  find_tool CMAKE_PYTHON python
-  CMAKE_GYB="${SWIFT_SOURCE_DIR}/utils/gyb"
-  echo "Found gyb: ${CMAKE_GYB}"
-  find_tool CMAKE_LINKER ld
-  find_tool CMAKE_NM nm
-  find_tool CMAKE_OBJDUMP objdump
-
-  if [[ "${UNAME}" == "Darwin" ]]; then
-    find_tool CMAKE_LIPO lipo
-    find_tool CMAKE_CODESIGN codesign
-    find_tool CMAKE_INSTALL_NAME_TOOL install_name_tool
-  fi
-}
-
-find_host_tools
-
-# Sets the cmake_options for a particular project, e.g. LLVM or Swift.
-function set_cmake_tools {
-  if [ "${CMAKE_C_COMPILER}" ]; then cmake_options=( "${cmake_options[@]}" -DCMAKE_C_COMPILER:PATH="${CMAKE_C_COMPILER}"); fi
-  if [ "${CMAKE_CXX_COMPILER}" ]; then cmake_options=( "${cmake_options[@]}" -DCMAKE_CXX_COMPILER:PATH="${CMAKE_CXX_COMPILER}"); fi
-  if [ "${CMAKE_AR}" ]; then cmake_options=( "${cmake_options[@]}" -DCMAKE_AR:PATH="${CMAKE_AR}"); fi
-  if [ "${CMAKE_LD}" ]; then cmake_options=( "${cmake_options[@]}" -DCMAKE_LD:PATH="${CMAKE_LD}"); fi
-  if [ "${CMAKE_RANLIB}" ]; then cmake_options=( "${cmake_options[@]}" -DCMAKE_RANLIB:PATH="${CMAKE_RANLIB}"); fi
-  if [ "${CMAKE_LIPO}" ]; then cmake_options=( "${cmake_options[@]}" -DCMAKE_LIPO:PATH="${CMAKE_LIPO}"); fi
-  if [ "${CMAKE_LIBTOOL}" ]; then cmake_options=( "${cmake_options[@]}" -DCMAKE_LIBTOOL:PATH="${CMAKE_LIBTOOL}"); fi
-  if [ "${CMAKE_INSTALL_NAME_TOOL}" ]; then cmake_options=( "${cmake_options[@]}" -DCMAKE_INSTALL_NAME_TOOL:PATH="${CMAKE_INSTALL_NAME_TOOL}"); fi
-  if [ "${CMAKE_CODESIGN}" ]; then cmake_options=( "${cmake_options[@]}" -DCMAKE_CODESIGN:PATH="${CMAKE_CODESIGN}"); fi
-  if [ "${CMAKE_PYTHON}" ]; then cmake_options=( "${cmake_options[@]}" -DPYTHON_EXECUTABLE:PATH="${CMAKE_PYTHON}"); fi
-  if [ "${CMAKE_GYB}" ]; then cmake_options=( "${cmake_options[@]}" -DCMAKE_GYB:PATH="${CMAKE_GYB}"); fi
-}
-
-# FIXME: CMAKE_C_COMPILER and CMAKE are set, and their presence is validated by,
-#        utils/build-script. These checks are redundant, but must remain until
-#        build-script-impl is merged completely with utils/build-script.
-#        For additional information, see: https://bugs.swift.org/browse/SR-237
-if [ -z "${CMAKE_C_COMPILER}" ]; then
-    echo "Can't find clang.  Please install clang-3.5 or a later version."
-    exit 1
-fi
-
-function not() {
-    if [[ ! "$1" ]] ; then
-        echo 1
-    fi
-}
-
-function join { 
-    local IFS="$1"; shift; echo "$*"; 
-}
-
-function false_true() {
-    if [[ $(true_false "$1") = "TRUE" ]]; then
-        echo "FALSE"
-    else
-        echo "TRUE"
-    fi
-}
-
-function cmake_version() {
-    "${CMAKE}" --version | grep "cmake version" | cut -f 3 -d " "
-}
-
-function cmake_needs_to_specify_standard_computed_defaults() {
-    if [[ $(cmake_version) = "3.4.0" ]]; then
-        echo "TRUE"
-    else
-        echo "FALSE"
-    fi
-}
-
-<<<<<<< HEAD
-function copy_swift_stdlib_tool_substitute() {
-    if [ ! -f "$1" ] ; then
-        echo "--- Copy swift-stdlib-tool ---"
-        call cp "${SWIFT_SOURCE_DIR}/utils/swift-stdlib-tool-substitute" "$1"
-    fi
-=======
-function make_relative_symlink() {
-    local SOURCE=$1
-    local TARGET=$2
-    local TARGET_DIR=$(dirname $2)
-    local RELATIVE_SOURCE=$(python -c "import os.path; print(os.path.relpath(\"${SOURCE}\", \"${TARGET_DIR}\"))")
-    call ln -sf "${RELATIVE_SOURCE}" "${TARGET}"
->>>>>>> fba882ff
 }
 
 # Sanitize the list of cross-compilation targets.
@@ -1397,6 +1186,54 @@
         fi
     fi
 }
+
+#
+# Calculate source directories for each product.
+#
+NINJA_SOURCE_DIR="${WORKSPACE}/ninja"
+SWIFT_SOURCE_DIR="${WORKSPACE}/swift"
+LLVM_SOURCE_DIR="${WORKSPACE}/llvm"
+CMARK_SOURCE_DIR="${WORKSPACE}/cmark"
+LLDB_SOURCE_DIR="${WORKSPACE}/lldb"
+LLBUILD_SOURCE_DIR="${WORKSPACE}/llbuild"
+SWIFTPM_SOURCE_DIR="${WORKSPACE}/swiftpm"
+XCTEST_SOURCE_DIR="${WORKSPACE}/swift-corelibs-xctest"
+FOUNDATION_SOURCE_DIR="${WORKSPACE}/swift-corelibs-foundation"
+LIBDISPATCH_SOURCE_DIR="${WORKSPACE}/swift-corelibs-libdispatch"
+LIBICU_SOURCE_DIR="${WORKSPACE}/icu"
+PLAYGROUNDLOGGER_SOURCE_DIR="${WORKSPACE}/swift-xcode-playground-support/PlaygroundLogger"
+PLAYGROUNDSUPPORT_SOURCE_DIR="${WORKSPACE}/swift-xcode-playground-support/PlaygroundSupport"
+
+if [[ ! "${SKIP_BUILD_PLAYGROUNDLOGGER}" && ! -d ${PLAYGROUNDLOGGER_SOURCE_DIR} ]]; then
+    echo "Couldn't find PlaygroundLogger source directory."
+    exit 1
+fi
+
+if [[ ! "${SKIP_BUILD_PLAYGROUNDSUPPORT}" && ! -d ${PLAYGROUNDSUPPORT_SOURCE_DIR} ]]; then
+    echo "Couldn't find PlaygroundSupport source directory."
+    exit 1
+fi
+
+# Symlink clang into the llvm tree.
+CLANG_SOURCE_DIR="${LLVM_SOURCE_DIR}/tools/clang"
+if [ ! -e "${WORKSPACE}/clang" ] ; then
+    # If llvm/tools/clang is already a directory, use that and skip the symlink.
+    if [ ! -d "${CLANG_SOURCE_DIR}" ] ; then
+        echo "Can't find source directory for clang (tried ${WORKSPACE}/clang and ${CLANG_SOURCE_DIR})"
+        exit 1
+    fi
+fi
+if [ ! -d "${CLANG_SOURCE_DIR}" ] ; then
+    make_relative_symlink "${WORKSPACE}/clang" "${CLANG_SOURCE_DIR}"
+fi
+
+# Symlink compiler-rt into the llvm tree, if it exists.
+COMPILER_RT_SOURCE_DIR="${LLVM_SOURCE_DIR}/projects/compiler-rt"
+if [ -e "${WORKSPACE}/compiler-rt" ] ; then
+    if [ ! -d "${COMPILER_RT_SOURCE_DIR}" ] ; then
+        make_relative_symlink "${WORKSPACE}/compiler-rt" "${COMPILER_RT_SOURCE_DIR}"
+    fi
+fi
 
 PRODUCTS=(cmark llvm)
 if [[ ! "${SKIP_BUILD_LIBICU}" ]] ; then
@@ -1655,17 +1492,16 @@
 eval BUILD_ARGS=(${BUILD_ARGS})
 
 if [[ -n "${DISTCC}" ]]; then
-    if [[ "${UNAME}" == "Darwin" ]] ; then
+    if [[ "$(uname -s)" == "Darwin" ]] ; then
         # These are normally deduced by CMake, but when the compiler is set to
         # distcc which is installed elsewhere, we need to set them explicitly.
         COMMON_CMAKE_OPTIONS=(
-            "${COMMON_CMAKE_OPTIONS[@]}"
-            "-DCMAKE_AR=${CMAKE_AR}"
-            "-DCMAKE_LINKER=${CMAKE_LD}"
-            "-DCMAKE_NM=${CMAKE_NM}"
-            "-DCMAKE_OBJDUMP=${CMAKE_OBJDUMP}"
-            "-DCMAKE_RANLIB=${CMAKE_RANLIB}"
-            "-DCMAKE_STRIP=${CMAKE_STRIP}"
+            "${COMMON_CMAKE_OPTIONS[@]}" "-DCMAKE_AR=$(xcrun_find_tool ar)"
+            "-DCMAKE_LINKER=$(xcrun_find_tool ld)"
+            "-DCMAKE_NM=$(xcrun_find_tool nm)"
+            "-DCMAKE_OBJDUMP=$(xcrun_find_tool objdump)"
+            "-DCMAKE_RANLIB=$(xcrun_find_tool ranlib)"
+            "-DCMAKE_STRIP=$(xcrun_find_tool strip)"
         )
     fi
 fi
@@ -1987,10 +1823,9 @@
         if [[ "${CROSS_COMPILE_WITH_HOST_TOOLS}" ]]; then
             # Optionally use the freshly-built host copy of clang to build
             # for foreign hosts.
-            LLVM_NATIVE_BUILD=$(build_directory "${LOCAL_HOST}" llvm)
             common_cmake_options_host+=(
-                -DCMAKE_C_COMPILER="$LLVM_NATIVE_BUILD/bin/clang"
-                -DCMAKE_CXX_COMPILER="$LLVM_NATIVE_BUILD/bin/clang++"
+                -DCMAKE_C_COMPILER="$(build_directory ${LOCAL_HOST} llvm)/bin/clang"
+                -DCMAKE_CXX_COMPILER="$(build_directory ${LOCAL_HOST} llvm)/bin/clang++"
             )
         fi
 
@@ -2016,7 +1851,7 @@
         )
     fi
 
-    if [[ "${ENABLE_ASAN}" || "${UNAME}" == "Linux" ]] ; then
+    if [[ "${ENABLE_ASAN}" || "$(uname -s)" == "Linux" ]] ; then
         swift_cmake_options=(
             "${swift_cmake_options[@]}"
             -DSWIFT_SOURCEKIT_USE_INPROC_LIBRARY:BOOL=TRUE
@@ -2096,7 +1931,6 @@
 
         case ${product} in
             cmark)
-                set_cmake_tools
                 cmake_options=(
                   "${cmake_options[@]}"
                   -DCMAKE_BUILD_TYPE:STRING="${CMARK_BUILD_TYPE}"
@@ -2116,7 +1950,12 @@
                     build_targets=(llvm-tblgen clang-headers)
                 fi
 
-                set_cmake_tools
+                if [ "${HOST_LIBTOOL}" ] ; then
+                    cmake_options=(
+                        "${cmake_options[@]}"
+                        -DCMAKE_LIBTOOL:PATH="${HOST_LIBTOOL}"
+                    )
+                fi
 
                 # Note: we set the variable:
                 #
@@ -2167,26 +2006,12 @@
                 fi
 
                 if [[ $(is_cross_tools_host ${host}) ]] ; then
-                    # Find these tools from the LLVM_NATIVE_BUILD directory
-                    LLVM_NATIVE_BUILD=$(build_directory "${LOCAL_HOST}" llvm)
-                    CMAKE_C_COMPILER="${LLVM_NATIVE_BUILD}/bin/clang"
-                    CMAKE_CXX_COMPILER="${LLVM_NATIVE_BUILD}/bin/clang++"
-                    CMAKE_LLVM_TABLEGEN="${LLVM_NATIVE_BUILD}/bin/llvm-tblgen"
-                    CMAKE_CLANG_TABLEGEN="${LLVM_NATIVE_BUILD}/bin/clang-tblgen"
-                    echo "Cross compiling with CMAKE_C_COMPILER: ${CMAKE_C_COMPILER}"
-                    echo "Cross compiling with CMAKE_CXX_COMPILER: ${CMAKE_CXX_COMPILER}"
-                    echo "Cross compiling with CMAKE_LLVM_TABLEGEN: ${CMAKE_LLVM_TABLEGEN}"
-                    echo "Cross compiling with CMAKE_CLANG_TABLEGEN: ${CMAKE_CLANG_TABLEGEN}"
-
                     cmake_options=(
                         "${cmake_options[@]}"
-                        -DLLVM_TABLEGEN="${CMAKE_LLVM_TABLEGEN}"
-                        -DCLANG_TABLEGEN="${CMAKE_CLANG_TABLEGEN}"
-                        -DLLVM_NATIVE_BUILD="${LLVM_NATIVE_BUILD}"
-                    )
-
-                    # LLVM, sets CMAKE_C_COMPILER, CMAKE_CXX_COMPILER
-                    set_cmake_tools
+                        -DLLVM_TABLEGEN=$(build_directory "${LOCAL_HOST}" llvm)/bin/llvm-tblgen
+                        -DCLANG_TABLEGEN=$(build_directory "${LOCAL_HOST}" llvm)/bin/clang-tblgen
+                        -DLLVM_NATIVE_BUILD=$(build_directory "${LOCAL_HOST}" llvm)
+                    )
                 fi
 
                 ;;
@@ -2266,19 +2091,12 @@
                     )
                 fi
 
-                echo "CMAKE_C_COMPILER: ${CMAKE_C_COMPILER}"
-                echo "CMAKE_CXX_COMPILER: ${CMAKE_CXX_COMPILER}"
-                echo "CMAKE_RANLIB: ${CMAKE_RANLIB}"
-                echo "CMAKE_PYTHON: ${CMAKE_PYTHON}"
-                echo "CMAKE_GYB: ${CMAKE_GYB}"
-                if [[ "${UNAME}" == "Darwin" ]] ; then
-                    echo "CMAKE_LIPO: ${CMAKE_LIPO}"
-                    echo "CMAKE_INSTALL_NAME_TOOL: ${CMAKE_INSTALL_NAME_TOOL}"
-                    echo "CMAKE_CODESIGN: ${CMAKE_CODESIGN}"
-                fi
-
-                # Swift
-                set_cmake_tools
+                if [ "${HOST_LIPO}" ] ; then
+                    cmake_options=(
+                        "${cmake_options[@]}"
+                        -DSWIFT_LIPO:PATH="${HOST_LIPO}"
+                    )
+                fi
 
                 cmake_options=(
                     "${cmake_options[@]}"
@@ -2537,18 +2355,6 @@
                     LIBDISPATCH_BUILD_ARGS="--libdispatch-src-dir=${LIBDISPATCH_SOURCE_DIR} --libdispatch-build-dir=${LIBDISPATCH_BUILD_DIR}"
                 fi
                 
-<<<<<<< HEAD
-                if [[ "${UNAME}" == "Darwin" ]] ; then
-                    # xcodebuild requires swift-stdlib-tool to build a Swift
-                    # framework. This is normally present when building XCTest
-                    # via a packaged .xctoolchain, but here we are using the
-                    # swiftc that was just built--no toolchain exists yet. As a
-                    # result, we must copy swift-stdlib-tool ourselves.
-                    copy_swift_stdlib_tool_substitute "$(build_directory_bin ${host} swift)/swift-stdlib-tool"
-                fi
-
-=======
->>>>>>> fba882ff
                 # Use XCTEST_BUILD_TYPE to build either --debug or --release.
                 if [[ "${XCTEST_BUILD_TYPE}" ==  "Debug" ]] ; then
                     XCTEST_BUILD_ARGS="--debug"
@@ -2748,14 +2554,8 @@
             if [[ -n "${DISTCC}" ]]; then
                 EXTRA_DISTCC_OPTIONS=("DISTCC_HOSTS=localhost,lzo,cpp")
             fi
-            if [[ "${SWIFTENV_PATH}" ]]; then
-                call echo "configure" > "${SWIFTENV_PATH}/cmake-step"
-            fi
             with_pushd "${build_dir}" \
                 call env "${EXTRA_DISTCC_OPTIONS[@]}" "${CMAKE}" "${cmake_options[@]}" "${EXTRA_CMAKE_OPTIONS[@]}" "${source_dir}"
-            if [[ "${SWIFTENV_PATH}" ]]; then
-                call rm "${SWIFTENV_PATH}/cmake-step"
-            fi
         fi
 
         # When we are building LLVM create symlinks to the c++ headers. We need
@@ -2766,8 +2566,8 @@
         # swift. So we need to do configure's work here.
         if [[ "${product}" == "llvm" ]]; then
             # Find the location of the c++ header dir.
-            if [[ "${UNAME}" == "Darwin" ]] ; then
-              HOST_CXX_DIR=$(dirname ${CMAKE_CXX_COMPILER})
+            if [[ "$(uname -s)" == "Darwin" ]] ; then
+              HOST_CXX_DIR=$(dirname ${HOST_CXX})
               HOST_CXX_HEADERS_DIR="$HOST_CXX_DIR/../../usr/include/c++"
             else # Linux
               HOST_CXX_HEADERS_DIR="/usr/include/c++"
@@ -2868,7 +2668,7 @@
                 lldb_build_dir=$(build_directory ${host} lldb)
 
                 # Run the gtests.
-                if [[ "${UNAME}" == "Darwin" ]] ; then
+                if [[ "$(uname -s)" == "Darwin" ]] ; then
                     set_lldb_xcodebuild_options
                     # Run the LLDB unittests (gtests).
                     with_pushd ${LLDB_SOURCE_DIR} \
@@ -2886,7 +2686,7 @@
 
                 swift_build_dir=$(build_directory ${host} swift)
                 # Setup lldb executable path
-                if [[ "${UNAME}" == "Darwin" ]] ; then
+                if [[ "$(uname -s)" == "Darwin" ]] ; then
                     lldb_executable="${lldb_build_dir}"/${LLDB_BUILD_MODE}/lldb
                 else
                     lldb_executable="${lldb_build_dir}"/bin/lldb
@@ -2907,7 +2707,7 @@
                                        -O--xpass=success \
                                        -O--xfail=success"
                     # Setup the xUnit results formatter.
-                    if [[ "${UNAME}" != "Darwin" ]] ; then
+                    if [[ "$(uname -s)" != "Darwin" ]] ; then
                         # On non-Darwin, we ignore skipped tests entirely
                         # so that they don't pollute our xUnit results with
                         # non-actionable content.
@@ -2924,8 +2724,8 @@
 
                 # figure out which C/C++ compiler we should use for building test inferiors.
                 if [[ "${LLDB_TEST_CC}" == "host-toolchain" ]]; then
-                    # Use the host toolchain: i.e. the toolchain specified by CMAKE_C_COMPILER
-                    LLDB_DOTEST_CC_OPTS="-C ${CMAKE_C_COMPILER}"
+                    # Use the host toolchain: i.e. the toolchain specified by HOST_CC
+                    LLDB_DOTEST_CC_OPTS="-C ${HOST_CC}"
                 elif [[ -n "${LLDB_TEST_CC}" ]]; then
                     # Use exactly the compiler path specified by the user.
                     LLDB_DOTEST_CC_OPTS="-C ${LLDB_TEST_CC}"
@@ -3319,7 +3119,7 @@
                 # Note that installing directly to /usr/lib/swift usually
                 # requires root permissions.
                 set -x
-                case "${UNAME}" in
+                case "$(uname -s)" in
                     Linux)
                         PLAYGROUNDLOGGER_INSTALL_DIR="$(get_host_install_destdir ${host})/$(get_host_install_prefix ${host})/lib/swift/linux"
                         mkdir -p "${PLAYGROUNDLOGGER_INSTALL_DIR}"
@@ -3346,7 +3146,7 @@
                 if [[ -z "${INSTALL_PLAYGROUNDSUPPORT}" ]] ; then
                     continue
                 fi
-                case "${UNAME}" in
+                case "$(uname -s)" in
                     Linux)
                         ;;
                     FreeBSD)
@@ -3402,13 +3202,13 @@
                grep -v swift-stdlib-tool | \
                grep -v crashlog.py | \
                grep -v symbolication.py | \
-               xargs -n 1 -P ${BUILD_JOBS} ${CMAKE_DSYMUTIL})
+               xargs -n 1 -P ${BUILD_JOBS} $(xcrun_find_tool dsymutil))
 
             # Strip executables, shared libraries and static libraries in
             # `host_install_destdir`.
             find "${host_install_destdir}${TOOLCHAIN_PREFIX}/" \
               '(' -perm -0111 -or -name "*.a" ')' -type f -print | \
-              xargs -n 1 -P ${BUILD_JOBS} ${CMAKE_STRIP} -S
+              xargs -n 1 -P ${BUILD_JOBS} $(xcrun_find_tool strip) -S
 
             { set +x; } 2>/dev/null
         fi
@@ -3492,7 +3292,7 @@
               call tar -c -z -f "${package_for_host}" "${TOOLCHAIN_PREFIX/#\/}"
         else
             # tar on OS X doesn't support --owner/--group.
-            if [[ "${UNAME}" == "Darwin" ]] ; then
+            if [[ "$(uname -s)" == "Darwin" ]] ; then
                 with_pushd "${host_install_destdir}" \
                     tar -c -z -f "${package_for_host}" "${host_install_prefix/#\/}"
             else
@@ -3553,7 +3353,13 @@
     
     echo "--- Merging and running lipo ---"
     
-    call "${SWIFT_SOURCE_DIR}"/utils/recursive-lipo --lipo=${CMAKE_LIPO} --copy-subdirs="$(get_host_install_prefix ${host})lib/swift $(get_host_install_prefix ${host})lib/swift_static" --destination="$(get_host_install_destdir ${mergedHost})" ${LIPO_SRC_DIRS[@]}
+    # Allow passing lipo with --host-lipo
+    if [[ -z "${HOST_LIPO}" ]] ; then
+        LIPO_PATH=$(xcrun_find_tool lipo)
+    else
+        LIPO_PATH="${HOST_LIPO}"
+    fi
+    call "${SWIFT_SOURCE_DIR}"/utils/recursive-lipo --lipo=${LIPO_PATH} --copy-subdirs="$(get_host_install_prefix ${host})lib/swift $(get_host_install_prefix ${host})lib/swift_static" --destination="$(get_host_install_destdir ${mergedHost})" ${LIPO_SRC_DIRS[@]}
 
     # Build and test the lipo-ed package.
     build_and_test_installable_package ${mergedHost}
