--- conflicted
+++ resolved
@@ -654,13 +654,8 @@
                 "llbuild": "main",
                 "swift-tools-support-core": "main",
                 "swiftpm": "main",
-<<<<<<< HEAD
                 "swift-argument-parser": "1.4.0",
-                "swift-async-algorithms": "1.0.0",
-=======
-                "swift-argument-parser": "1.2.3",
                 "swift-async-algorithms": "1.0.1",
->>>>>>> adf7cf9d
                 "swift-atomics": "1.2.0",
                 "swift-collections": "1.1.1",
                 "swift-crypto": "3.0.0",
