// RUN: rm -rf %t  &&  mkdir %t
//
// RUN: %target-build-swift -parse-stdlib -module-name a %s -o %t.out
// RUN: %target-run %t.out
// REQUIRES: executable_test

import Swift
import StdlibUnittest
import SwiftShims

// Also import modules which are used by StdlibUnittest internally. This
// workaround is needed to link all required libraries in case we compile
// StdlibUnittest with -sil-serialize-all.
#if _runtime(_ObjC)
import ObjectiveC
#endif


var swiftObjectCanaryCount = 0
class SwiftObjectCanary {
  init() {
    swiftObjectCanaryCount += 1
  }
  deinit {
    swiftObjectCanaryCount -= 1
  }
}

struct SwiftObjectCanaryStruct {
  var ref = SwiftObjectCanary()
}

var Runtime = TestSuite("Runtime")

Runtime.test("_canBeClass") {
  expectEqual(1, _canBeClass(SwiftObjectCanary.self))
  expectEqual(0, _canBeClass(SwiftObjectCanaryStruct.self))

  typealias SwiftClosure = () -> ()
  expectEqual(0, _canBeClass(SwiftClosure.self))
}

//===----------------------------------------------------------------------===//

// The protocol should be defined in the standard library, otherwise the cast
// does not work.
typealias P1 = Boolean
typealias P2 = CustomStringConvertible
protocol Q1 {}

// A small struct that can be stored inline in an opaque buffer.
struct StructConformsToP1 : Boolean, Q1 {
  var boolValue: Bool {
    return true
  }
}

// A small struct that can be stored inline in an opaque buffer.
struct Struct2ConformsToP1<T : Boolean> : Boolean, Q1 {
  init(_ value: T) {
    self.value = value
  }
  var boolValue: Bool {
    return value.boolValue
  }
  var value: T
}

// A large struct that cannot be stored inline in an opaque buffer.
struct Struct3ConformsToP2 : CustomStringConvertible, Q1 {
  var a: UInt64 = 10
  var b: UInt64 = 20
  var c: UInt64 = 30
  var d: UInt64 = 40

  var description: String {
    // Don't rely on string interpolation, it uses the casts that we are trying
    // to test.
    var result = ""
    result += _uint64ToString(a) + " "
    result += _uint64ToString(b) + " "
    result += _uint64ToString(c) + " "
    result += _uint64ToString(d)
    return result
  }
}

// A large struct that cannot be stored inline in an opaque buffer.
struct Struct4ConformsToP2<T : CustomStringConvertible> : CustomStringConvertible, Q1 {
  var value: T
  var e: UInt64 = 50
  var f: UInt64 = 60
  var g: UInt64 = 70
  var h: UInt64 = 80

  init(_ value: T) {
    self.value = value
  }

  var description: String {
    // Don't rely on string interpolation, it uses the casts that we are trying
    // to test.
    var result = value.description + " "
    result += _uint64ToString(e) + " "
    result += _uint64ToString(f) + " "
    result += _uint64ToString(g) + " "
    result += _uint64ToString(h)
    return result
  }
}

struct StructDoesNotConformToP1 : Q1 {}

class ClassConformsToP1 : Boolean, Q1 {
  var boolValue: Bool {
    return true
  }
}

class Class2ConformsToP1<T : Boolean> : Boolean, Q1 {
  init(_ value: T) {
    self.value = [ value ]
  }
  var boolValue: Bool {
    return value[0].boolValue
  }
  // FIXME: should be "var value: T", but we don't support it now.
  var value: Array<T>
}

class ClassDoesNotConformToP1 : Q1 {}

Runtime.test("dynamicCasting with as") {
  var someP1Value = StructConformsToP1()
  var someP1Value2 = Struct2ConformsToP1(true)
  var someNotP1Value = StructDoesNotConformToP1()
  var someP2Value = Struct3ConformsToP2()
  var someP2Value2 = Struct4ConformsToP2(Struct3ConformsToP2())
  var someP1Ref = ClassConformsToP1()
  var someP1Ref2 = Class2ConformsToP1(true)
  var someNotP1Ref = ClassDoesNotConformToP1()

  expectTrue(someP1Value is P1)
  expectTrue(someP1Value2 is P1)
  expectFalse(someNotP1Value is P1)
  expectTrue(someP2Value is P2)
  expectTrue(someP2Value2 is P2)
  expectTrue(someP1Ref is P1)
  expectTrue(someP1Ref2 is P1)
  expectFalse(someNotP1Ref is P1)

  expectTrue(someP1Value as P1 is P1)
  expectTrue(someP1Value2 as P1 is P1)
  expectTrue(someP2Value as P2 is P2)
  expectTrue(someP2Value2 as P2 is P2)
  expectTrue(someP1Ref as P1 is P1)

  expectTrue(someP1Value as Q1 is P1)
  expectTrue(someP1Value2 as Q1 is P1)
  expectFalse(someNotP1Value as Q1 is P1)
  expectTrue(someP2Value as Q1 is P2)
  expectTrue(someP2Value2 as Q1 is P2)
  expectTrue(someP1Ref as Q1 is P1)
  expectTrue(someP1Ref2 as Q1 is P1)
  expectFalse(someNotP1Ref as Q1 is P1)

  expectTrue(someP1Value as Any is P1)
  expectTrue(someP1Value2 as Any is P1)
  expectFalse(someNotP1Value as Any is P1)
  expectTrue(someP2Value as Any is P2)
  expectTrue(someP2Value2 as Any is P2)
  expectTrue(someP1Ref as Any is P1)
  expectTrue(someP1Ref2 as Any is P1)
  expectFalse(someNotP1Ref as Any is P1)

  expectTrue(someP1Ref as AnyObject is P1)
  expectTrue(someP1Ref2 as AnyObject is P1)
  expectFalse(someNotP1Ref as AnyObject is P1)

  expectTrue((someP1Value as P1).boolValue)
  expectTrue((someP1Value2 as P1).boolValue)
  expectEqual("10 20 30 40", (someP2Value as P2).description)
  expectEqual("10 20 30 40 50 60 70 80", (someP2Value2 as P2).description)

  expectTrue((someP1Ref as P1).boolValue)
  expectTrue((someP1Ref2 as P1).boolValue)

  expectTrue(((someP1Value as Q1) as! P1).boolValue)
  expectTrue(((someP1Value2 as Q1) as! P1).boolValue)
  expectEqual("10 20 30 40", ((someP2Value as Q1) as! P2).description)
  expectEqual("10 20 30 40 50 60 70 80",
    ((someP2Value2 as Q1) as! P2).description)
  expectTrue(((someP1Ref as Q1) as! P1).boolValue)
  expectTrue(((someP1Ref2 as Q1) as! P1).boolValue)

  expectTrue(((someP1Value as Any) as! P1).boolValue)
  expectTrue(((someP1Value2 as Any) as! P1).boolValue)
  expectEqual("10 20 30 40", ((someP2Value as Any) as! P2).description)
  expectEqual("10 20 30 40 50 60 70 80",
    ((someP2Value2 as Any) as! P2).description)
  expectTrue(((someP1Ref as Any) as! P1).boolValue)
  expectTrue(((someP1Ref2 as Any) as! P1).boolValue)

  expectTrue(((someP1Ref as AnyObject) as! P1).boolValue)

  expectEmpty((someNotP1Value as? P1))
  expectEmpty((someNotP1Ref as? P1))

  expectTrue(((someP1Value as Q1) as? P1)!.boolValue)
  expectTrue(((someP1Value2 as Q1) as? P1)!.boolValue)
  expectEmpty(((someNotP1Value as Q1) as? P1))
  expectEqual("10 20 30 40", ((someP2Value as Q1) as? P2)!.description)
  expectEqual("10 20 30 40 50 60 70 80",
    ((someP2Value2 as Q1) as? P2)!.description)
  expectTrue(((someP1Ref as Q1) as? P1)!.boolValue)
  expectTrue(((someP1Ref2 as Q1) as? P1)!.boolValue)
  expectEmpty(((someNotP1Ref as Q1) as? P1))

  expectTrue(((someP1Value as Any) as? P1)!.boolValue)
  expectTrue(((someP1Value2 as Any) as? P1)!.boolValue)
  expectEmpty(((someNotP1Value as Any) as? P1))
  expectEqual("10 20 30 40", ((someP2Value as Any) as? P2)!.description)
  expectEqual("10 20 30 40 50 60 70 80",
    ((someP2Value2 as Any) as? P2)!.description)
  expectTrue(((someP1Ref as Any) as? P1)!.boolValue)
  expectTrue(((someP1Ref2 as Any) as? P1)!.boolValue)
  expectEmpty(((someNotP1Ref as Any) as? P1))

  expectTrue(((someP1Ref as AnyObject) as? P1)!.boolValue)
  expectTrue(((someP1Ref2 as AnyObject) as? P1)!.boolValue)
  expectEmpty(((someNotP1Ref as AnyObject) as? P1))

  let doesThrow: Int throws -> Int = { $0 }
  let doesNotThrow: String -> String = { $0 }

  var any: Any = doesThrow

  expectTrue(doesThrow as Any is Int throws -> Int)
  expectFalse(doesThrow as Any is String throws -> Int)
  expectFalse(doesThrow as Any is String throws -> String)
  expectFalse(doesThrow as Any is Int throws -> String)
  expectFalse(doesThrow as Any is Int -> Int)
  expectFalse(doesThrow as Any is String throws -> String)
  expectFalse(doesThrow as Any is String -> String)
  expectTrue(doesNotThrow as Any is String throws -> String)
  expectTrue(doesNotThrow as Any is String -> String)
  expectFalse(doesNotThrow as Any is Int -> String)
  expectFalse(doesNotThrow as Any is Int -> Int)
  expectFalse(doesNotThrow as Any is String -> Int)
  expectFalse(doesNotThrow as Any is Int throws -> Int)
  expectFalse(doesNotThrow as Any is Int -> Int)
}

extension Int {
  class ExtensionClassConformsToP2 : P2 {
    var description: String { return "abc" }
  }

  private class PrivateExtensionClassConformsToP2 : P2 {
    var description: String { return "def" }
  }
}

Runtime.test("dynamic cast to existential with cross-module extensions") {
  let internalObj = Int.ExtensionClassConformsToP2()
  let privateObj = Int.PrivateExtensionClassConformsToP2()

  expectTrue(internalObj is P2)
  expectTrue(privateObj is P2)
}

class SomeClass {}
struct SomeStruct {}
enum SomeEnum {
  case A
  init() { self = .A }
}

Runtime.test("typeName") {
  expectEqual("a.SomeClass", _typeName(SomeClass.self))
  expectEqual("a.SomeStruct", _typeName(SomeStruct.self))
  expectEqual("a.SomeEnum", _typeName(SomeEnum.self))
  expectEqual("protocol<>.Protocol", _typeName(Any.Protocol.self))
  expectEqual("Swift.AnyObject.Protocol", _typeName(AnyObject.Protocol.self))
  expectEqual("Swift.AnyObject.Type.Protocol", _typeName(AnyClass.Protocol.self))
  expectEqual("Swift.Optional<Swift.AnyObject>.Type", _typeName((AnyObject?).Type.self))

  var a: Any = SomeClass()
  expectEqual("a.SomeClass", _typeName(a.dynamicType))

  a = SomeStruct()
  expectEqual("a.SomeStruct", _typeName(a.dynamicType))

  a = SomeEnum()
  expectEqual("a.SomeEnum", _typeName(a.dynamicType))

  a = AnyObject.self
  expectEqual("Swift.AnyObject.Protocol", _typeName(a.dynamicType))

  a = AnyClass.self
  expectEqual("Swift.AnyObject.Type.Protocol", _typeName(a.dynamicType))

  a = (AnyObject?).self
  expectEqual("Swift.Optional<Swift.AnyObject>.Type",
    _typeName(a.dynamicType))

  a = Any.self
  expectEqual("protocol<>.Protocol", _typeName(a.dynamicType))
}

class SomeSubclass : SomeClass {}

protocol SomeProtocol {}
class SomeConformingClass : SomeProtocol {}

Runtime.test("typeByName") {
  expectTrue(_typeByName("a.SomeClass") == SomeClass.self)
  expectTrue(_typeByName("a.SomeSubclass") == SomeSubclass.self)
  // name lookup will be via protocol conformance table
  expectTrue(_typeByName("a.SomeConformingClass") == SomeConformingClass.self)
}

Runtime.test("demangleName") {
  expectEqual("", _stdlib_demangleName(""))
  expectEqual("abc", _stdlib_demangleName("abc"))
  expectEqual("\0", _stdlib_demangleName("\0"))
  expectEqual("Swift.Double", _stdlib_demangleName("_TtSd"))
  expectEqual("x.a : x.Foo<x.Foo<x.Foo<Swift.Int, Swift.Int>, x.Foo<Swift.Int, Swift.Int>>, x.Foo<x.Foo<Swift.Int, Swift.Int>, x.Foo<Swift.Int, Swift.Int>>>",
      _stdlib_demangleName("_Tv1x1aGCS_3FooGS0_GS0_SiSi_GS0_SiSi__GS0_GS0_SiSi_GS0_SiSi___"))
  expectEqual("Foobar", _stdlib_demangleName("_TtC13__lldb_expr_46Foobar"))
}

Runtime.test("_stdlib_atomicCompareExchangeStrongPtr") {
  typealias IntPtr = UnsafeMutablePointer<Int>
  var origP1 = IntPtr(bitPattern: 0x10101010)
  var origP2 = IntPtr(bitPattern: 0x20202020)
  var origP3 = IntPtr(bitPattern: 0x30303030)

  do {
    var object = origP1
    var expected = origP1
    let r = _stdlib_atomicCompareExchangeStrongPtr(
      object: &object, expected: &expected, desired: origP2)
    expectTrue(r)
    expectEqual(origP2, object)
    expectEqual(origP1, expected)
  }
  do {
    var object = origP1
    var expected = origP2
    let r = _stdlib_atomicCompareExchangeStrongPtr(
      object: &object, expected: &expected, desired: origP3)
    expectFalse(r)
    expectEqual(origP1, object)
    expectEqual(origP1, expected)
  }

  struct FooStruct {
    var i: Int
    var object: IntPtr
    var expected: IntPtr

    init(_ object: IntPtr, _ expected: IntPtr) {
      self.i = 0
      self.object = object
      self.expected = expected
    }
  }
  do {
    var foo = FooStruct(origP1, origP1)
    let r = _stdlib_atomicCompareExchangeStrongPtr(
      object: &foo.object, expected: &foo.expected, desired: origP2)
    expectTrue(r)
    expectEqual(origP2, foo.object)
    expectEqual(origP1, foo.expected)
  }
  do {
    var foo = FooStruct(origP1, origP2)
    let r = _stdlib_atomicCompareExchangeStrongPtr(
      object: &foo.object, expected: &foo.expected, desired: origP3)
    expectFalse(r)
    expectEqual(origP1, foo.object)
    expectEqual(origP1, foo.expected)
  }
}

Runtime.test("casting AnyObject to class metatypes") {
  do {
    var ao: AnyObject = SomeClass()
    expectTrue(ao as? Any.Type == nil)
    expectTrue(ao as? AnyClass == nil)
  }

  do {
    var a: Any = SomeClass()
    expectTrue(a as? Any.Type == nil)
    expectTrue(a as? AnyClass == nil)
    
    a = SomeClass.self
    expectTrue(a as? Any.Type == SomeClass.self)
    expectTrue(a as? AnyClass == SomeClass.self)
    expectTrue(a as? SomeClass.Type == SomeClass.self)
  }
}

class Malkovich: Malkovichable {
  var malkovich: String { return "malkovich" }
}
protocol Malkovichable: class {
  var malkovich: String { get }
}

struct GenericStructWithReferenceStorage<T> {
  var a: T
  unowned(safe)   var unownedConcrete: Malkovich
  unowned(unsafe) var unmanagedConcrete: Malkovich
  weak            var weakConcrete: Malkovich?

  unowned(safe)   var unownedProto: Malkovichable
  unowned(unsafe) var unmanagedProto: Malkovichable
  weak            var weakProto: Malkovichable?
}

func exerciseReferenceStorageInGenericContext<T>(
    x: GenericStructWithReferenceStorage<T>,
    forceCopy y: GenericStructWithReferenceStorage<T>
) {
  expectEqual(x.unownedConcrete.malkovich, "malkovich")
  expectEqual(x.unmanagedConcrete.malkovich, "malkovich")
  expectEqual(x.weakConcrete!.malkovich, "malkovich")
  expectEqual(x.unownedProto.malkovich, "malkovich")
  expectEqual(x.unmanagedProto.malkovich, "malkovich")
  expectEqual(x.weakProto!.malkovich, "malkovich")

  expectEqual(y.unownedConcrete.malkovich, "malkovich")
  expectEqual(y.unmanagedConcrete.malkovich, "malkovich")
  expectEqual(y.weakConcrete!.malkovich, "malkovich")
  expectEqual(y.unownedProto.malkovich, "malkovich")
  expectEqual(y.unmanagedProto.malkovich, "malkovich")
  expectEqual(y.weakProto!.malkovich, "malkovich")
}

Runtime.test("Struct layout with reference storage types") {
  let malkovich = Malkovich()

  let x = GenericStructWithReferenceStorage(a:                 malkovich,
                                            unownedConcrete:   malkovich,
                                            unmanagedConcrete: malkovich,
                                            weakConcrete:      malkovich,
                                            unownedProto:      malkovich,
                                            unmanagedProto:    malkovich,
                                            weakProto:         malkovich)
  exerciseReferenceStorageInGenericContext(x, forceCopy: x)

  expectEqual(x.unownedConcrete.malkovich, "malkovich")
  expectEqual(x.unmanagedConcrete.malkovich, "malkovich")
  expectEqual(x.weakConcrete!.malkovich, "malkovich")
  expectEqual(x.unownedProto.malkovich, "malkovich")
  expectEqual(x.unmanagedProto.malkovich, "malkovich")
  expectEqual(x.weakProto!.malkovich, "malkovich")

  // Make sure malkovich lives long enough.
  print(malkovich)
}

var Reflection = TestSuite("Reflection")

func wrap1   (x: Any) -> Any { return x }
func wrap2<T>(x: T)   -> Any { return wrap1(x) }
func wrap3   (x: Any) -> Any { return wrap2(x) }
func wrap4<T>(x: T)   -> Any { return wrap3(x) }
func wrap5   (x: Any) -> Any { return wrap4(x) }

class JustNeedAMetatype {}

Reflection.test("nested existential containers") {
  let wrapped = wrap5(JustNeedAMetatype.self)
  expectEqual("\(wrapped)", "JustNeedAMetatype")
}

Reflection.test("dumpToAStream") {
  var output = ""
  dump([ 42, 4242 ], &output)
  expectEqual("▿ 2 elements\n  - 42\n  - 4242\n", output)
}

struct StructWithDefaultMirror {
  let s: String

  init (_ s: String) {
    self.s = s
  }
}

Reflection.test("Struct/NonGeneric/DefaultMirror") {
  do {
    var output = ""
    dump(StructWithDefaultMirror("123"), &output)
    expectEqual("▿ a.StructWithDefaultMirror\n  - s: \"123\"\n", output)
  }

  do {
    // Build a String around an interpolation as a way of smoke-testing that
    // the internal _Mirror implementation gets memory management right.
    var output = ""
    dump(StructWithDefaultMirror("\(456)"), &output)
    expectEqual("▿ a.StructWithDefaultMirror\n  - s: \"456\"\n", output)
  }

  expectEqual(.Struct, Mirror(reflecting: StructWithDefaultMirror("")).displayStyle)
}

struct GenericStructWithDefaultMirror<T, U> {
  let first: T
  let second: U
}

Reflection.test("Struct/Generic/DefaultMirror") {
  do {
    var value = GenericStructWithDefaultMirror<Int, [Any?]>(
      first: 123,
      second: [ "abc", 456, 789.25 ])
    var output = ""
    dump(value, &output)

    let expected =
      "▿ a.GenericStructWithDefaultMirror<Swift.Int, Swift.Array<Swift.Optional<protocol<>>>>\n" +
      "  - first: 123\n" +
      "  ▿ second: 3 elements\n" +
      "    ▿ Optional(\"abc\")\n" +
      "      - Some: \"abc\"\n" +
      "    ▿ Optional(456)\n" +
      "      - Some: 456\n" +
      "    ▿ Optional(789.25)\n" +
      "      - Some: 789.25\n"

    expectEqual(expected, output)

  }
}

enum NoPayloadEnumWithDefaultMirror {
  case A, ß
}

Reflection.test("Enum/NoPayload/DefaultMirror") {
  do {
    let value: [NoPayloadEnumWithDefaultMirror] =
        [.A, .ß]
    var output = ""
    dump(value, &output)

    let expected =
      "▿ 2 elements\n" +
      "  - a.NoPayloadEnumWithDefaultMirror.A\n" +
      "  - a.NoPayloadEnumWithDefaultMirror.ß\n"

    expectEqual(expected, output)
  }
}

enum SingletonNonGenericEnumWithDefaultMirror {
  case OnlyOne(Int)
}

Reflection.test("Enum/SingletonNonGeneric/DefaultMirror") {
  do {
    let value = SingletonNonGenericEnumWithDefaultMirror.OnlyOne(5)
    var output = ""
    dump(value, &output)

    let expected =
      "▿ a.SingletonNonGenericEnumWithDefaultMirror.OnlyOne\n" +
      "  - OnlyOne: 5\n"

    expectEqual(expected, output)
  }
}

enum SingletonGenericEnumWithDefaultMirror<T> {
  case OnlyOne(T)
}

Reflection.test("Enum/SingletonGeneric/DefaultMirror") {
  do {
    let value = SingletonGenericEnumWithDefaultMirror.OnlyOne("IIfx")
    var output = ""
    dump(value, &output)

    let expected =
      "▿ a.SingletonGenericEnumWithDefaultMirror<Swift.String>.OnlyOne\n" +
      "  - OnlyOne: \"IIfx\"\n"

    expectEqual(expected, output)
  }
  expectEqual(0, LifetimeTracked.instances)
  do {
    let value = SingletonGenericEnumWithDefaultMirror.OnlyOne(
        LifetimeTracked(0))
    expectEqual(1, LifetimeTracked.instances)
    var output = ""
    dump(value, &output)
  }
  expectEqual(0, LifetimeTracked.instances)
}

enum SinglePayloadNonGenericEnumWithDefaultMirror {
  case Cat
  case Dog
  case Volleyball(String, Int)
}

Reflection.test("Enum/SinglePayloadNonGeneric/DefaultMirror") {
  do {
    let value: [SinglePayloadNonGenericEnumWithDefaultMirror] =
        [.Cat,
         .Dog,
         .Volleyball("Wilson", 2000)]
    var output = ""
    dump(value, &output)

    let expected =
      "▿ 3 elements\n" +
      "  - a.SinglePayloadNonGenericEnumWithDefaultMirror.Cat\n" +
      "  - a.SinglePayloadNonGenericEnumWithDefaultMirror.Dog\n" +
      "  ▿ a.SinglePayloadNonGenericEnumWithDefaultMirror.Volleyball\n" +
      "    ▿ Volleyball: (2 elements)\n" +
      "      - .0: \"Wilson\"\n" +
      "      - .1: 2000\n"

    expectEqual(expected, output)
  }
}

enum SinglePayloadGenericEnumWithDefaultMirror<T, U> {
  case Well
  case Faucet
  case Pipe(T, U)
}

Reflection.test("Enum/SinglePayloadGeneric/DefaultMirror") {
  do {
    let value: [SinglePayloadGenericEnumWithDefaultMirror<Int, [Int]>] =
        [.Well,
         .Faucet,
         .Pipe(408, [415])]
    var output = ""
    dump(value, &output)

    let expected =
      "▿ 3 elements\n" +
      "  - a.SinglePayloadGenericEnumWithDefaultMirror<Swift.Int, Swift.Array<Swift.Int>>.Well\n" +
      "  - a.SinglePayloadGenericEnumWithDefaultMirror<Swift.Int, Swift.Array<Swift.Int>>.Faucet\n" +
      "  ▿ a.SinglePayloadGenericEnumWithDefaultMirror<Swift.Int, Swift.Array<Swift.Int>>.Pipe\n" +
      "    ▿ Pipe: (2 elements)\n" +
      "      - .0: 408\n" +
      "      ▿ .1: 1 element\n" +
      "        - 415\n"

    expectEqual(expected, output)
  }
}

enum MultiPayloadTagBitsNonGenericEnumWithDefaultMirror {
  case Plus
  case SE30
  case Classic(mhz: Int)
  case Performa(model: Int)
}

Reflection.test("Enum/MultiPayloadTagBitsNonGeneric/DefaultMirror") {
  do {
    let value: [MultiPayloadTagBitsNonGenericEnumWithDefaultMirror] =
        [.Plus,
         .SE30,
         .Classic(mhz: 16),
         .Performa(model: 220)]
    var output = ""
    dump(value, &output)

    let expected =
      "▿ 4 elements\n" +
      "  - a.MultiPayloadTagBitsNonGenericEnumWithDefaultMirror.Plus\n" +
      "  - a.MultiPayloadTagBitsNonGenericEnumWithDefaultMirror.SE30\n" +
      "  ▿ a.MultiPayloadTagBitsNonGenericEnumWithDefaultMirror.Classic\n" +
      "    - Classic: 16\n" +
      "  ▿ a.MultiPayloadTagBitsNonGenericEnumWithDefaultMirror.Performa\n" +
      "    - Performa: 220\n"

    expectEqual(expected, output)
  }
}

class Floppy {
  let capacity: Int

  init(capacity: Int) { self.capacity = capacity }
}

class CDROM {
  let capacity: Int

  init(capacity: Int) { self.capacity = capacity }
}

enum MultiPayloadSpareBitsNonGenericEnumWithDefaultMirror {
  case MacWrite
  case MacPaint
  case FileMaker
  case ClarisWorks(floppy: Floppy)
  case HyperCard(cdrom: CDROM)
}

Reflection.test("Enum/MultiPayloadSpareBitsNonGeneric/DefaultMirror") {
  do {
    let value: [MultiPayloadSpareBitsNonGenericEnumWithDefaultMirror] =
        [.MacWrite,
         .MacPaint,
         .FileMaker,
         .ClarisWorks(floppy: Floppy(capacity: 800)),
         .HyperCard(cdrom: CDROM(capacity: 600))]

    var output = ""
    dump(value, &output)

    let expected =
      "▿ 5 elements\n" +
      "  - a.MultiPayloadSpareBitsNonGenericEnumWithDefaultMirror.MacWrite\n" +
      "  - a.MultiPayloadSpareBitsNonGenericEnumWithDefaultMirror.MacPaint\n" +
      "  - a.MultiPayloadSpareBitsNonGenericEnumWithDefaultMirror.FileMaker\n" +
      "  ▿ a.MultiPayloadSpareBitsNonGenericEnumWithDefaultMirror.ClarisWorks\n" +
      "    ▿ ClarisWorks: a.Floppy #0\n" +
      "      - capacity: 800\n" +
      "  ▿ a.MultiPayloadSpareBitsNonGenericEnumWithDefaultMirror.HyperCard\n" +
      "    ▿ HyperCard: a.CDROM #1\n" +
      "      - capacity: 600\n"

    expectEqual(expected, output)
  }
}

enum MultiPayloadTagBitsSmallNonGenericEnumWithDefaultMirror {
  case MacWrite
  case MacPaint
  case FileMaker
  case ClarisWorks(floppy: Bool)
  case HyperCard(cdrom: Bool)
}

Reflection.test("Enum/MultiPayloadTagBitsSmallNonGeneric/DefaultMirror") {
  do {
    let value: [MultiPayloadTagBitsSmallNonGenericEnumWithDefaultMirror] =
        [.MacWrite,
         .MacPaint,
         .FileMaker,
         .ClarisWorks(floppy: true),
         .HyperCard(cdrom: false)]

    var output = ""
    dump(value, &output)

    let expected =
      "▿ 5 elements\n" +
      "  - a.MultiPayloadTagBitsSmallNonGenericEnumWithDefaultMirror.MacWrite\n" +
      "  - a.MultiPayloadTagBitsSmallNonGenericEnumWithDefaultMirror.MacPaint\n" +
      "  - a.MultiPayloadTagBitsSmallNonGenericEnumWithDefaultMirror.FileMaker\n" +
      "  ▿ a.MultiPayloadTagBitsSmallNonGenericEnumWithDefaultMirror.ClarisWorks\n" +
      "    - ClarisWorks: true\n" +
      "  ▿ a.MultiPayloadTagBitsSmallNonGenericEnumWithDefaultMirror.HyperCard\n" +
      "    - HyperCard: false\n"

    expectEqual(expected, output)
  }
}

enum MultiPayloadGenericEnumWithDefaultMirror<T, U> {
  case IIe
  case IIgs
  case Centris(ram: T)
  case Quadra(hdd: U)
  case PowerBook170
  case PowerBookDuo220
}

Reflection.test("Enum/MultiPayloadGeneric/DefaultMirror") {
  do {
    let value: [MultiPayloadGenericEnumWithDefaultMirror<Int, String>] =
        [.IIe,
         .IIgs,
         .Centris(ram: 4096),
         .Quadra(hdd: "160MB"),
         .PowerBook170,
         .PowerBookDuo220]

    var output = ""
    dump(value, &output)

    let expected =
      "▿ 6 elements\n" +
      "  - a.MultiPayloadGenericEnumWithDefaultMirror<Swift.Int, Swift.String>.IIe\n" +
      "  - a.MultiPayloadGenericEnumWithDefaultMirror<Swift.Int, Swift.String>.IIgs\n" +
      "  ▿ a.MultiPayloadGenericEnumWithDefaultMirror<Swift.Int, Swift.String>.Centris\n" +
      "    - Centris: 4096\n" +
      "  ▿ a.MultiPayloadGenericEnumWithDefaultMirror<Swift.Int, Swift.String>.Quadra\n" +
      "    - Quadra: \"160MB\"\n" +
      "  - a.MultiPayloadGenericEnumWithDefaultMirror<Swift.Int, Swift.String>.PowerBook170\n" +
      "  - a.MultiPayloadGenericEnumWithDefaultMirror<Swift.Int, Swift.String>.PowerBookDuo220\n"

    expectEqual(expected, output)
  }
  expectEqual(0, LifetimeTracked.instances)
  do {
    let value = MultiPayloadGenericEnumWithDefaultMirror<LifetimeTracked,
                                                         LifetimeTracked>
        .Quadra(hdd: LifetimeTracked(0))
    expectEqual(1, LifetimeTracked.instances)
    var output = ""
    dump(value, &output)
  }
  expectEqual(0, LifetimeTracked.instances)
}

enum Foo<T> {
  indirect case Foo(Int)
  case Bar(T)
}

enum List<T> {
  case Nil
  indirect case Cons(first: T, rest: List<T>)
}

Reflection.test("Enum/IndirectGeneric/DefaultMirror") {
  let x = Foo<String>.Foo(22)
  let y = Foo<String>.Bar("twenty-two")

  expectEqual("\(x)", "Foo(22)")
  expectEqual("\(y)", "Bar(\"twenty-two\")")

  let list = List.Cons(first: 0, rest: .Cons(first: 1, rest: .Nil))
  expectEqual("\(list)",
              "Cons(0, a.List<Swift.Int>.Cons(1, a.List<Swift.Int>.Nil))")
}

<<<<<<< HEAD
/// A type that provides its own mirror.
struct BrilliantMirror : _Mirror {
  let _value: Brilliant

  init (_ _value: Brilliant) {
    self._value = _value
  }

  var value: Any {
    return _value
  }

  var valueType: Any.Type {
    return value.dynamicType
  }

  var objectIdentifier: ObjectIdentifier? {
    return ObjectIdentifier(_value)
  }

  var count: Int {
    return 3
  }

  subscript(i: Int) -> (String, _Mirror) {
    switch i {
    case 0:
      return ("first", _reflect(_value.first))
    case 1:
      return ("second", _reflect(_value.second))
    case 2:
      return ("self", self)
    case _:
      _requirementFailure("child index out of bounds")
    }
  }

  var summary: String {
    return "Brilliant(\(_value.first), \(_value.second))"
  }

  var quickLookObject: PlaygroundQuickLook? {
    return nil
  }

  var disposition: _MirrorDisposition {
    return .Container
  }
}

class Brilliant : _Reflectable {
=======
class Brilliant : CustomReflectable {
>>>>>>> 87681ef0
  let first: Int
  let second: String

  init(_ fst: Int, _ snd: String) {
    self.first = fst
    self.second = snd
  }

<<<<<<< HEAD
  func _getMirror() -> _Mirror {
    return BrilliantMirror(self)
=======
  func customMirror() -> Mirror {
    return Mirror(self, children: ["first": first, "second": second, "self": self])
>>>>>>> 87681ef0
  }
}

/// Subclasses inherit their parents' custom mirrors.
class Irradiant : Brilliant {
  init() {
    super.init(400, "")
  }
}

Reflection.test("CustomMirror") {
  do {
    var output = ""
    dump(Brilliant(123, "four five six"), &output)

    let expected =
      "▿ a.Brilliant #0\n" +
      "  - first: 123\n" +
      "  - second: \"four five six\"\n" +
      "  ▿ self: a.Brilliant #0\n"

    expectEqual(expected, output)
  }

  do {
    var output = ""
    dump(Brilliant(123, "four five six"), &output, maxDepth: 0)
    expectEqual("▹ a.Brilliant #0\n", output)
  }

  do {
    var output = ""
    dump(Brilliant(123, "four five six"), &output, maxItems: 3)

    let expected =
      "▿ a.Brilliant #0\n" +
      "  - first: 123\n" +
      "  - second: \"four five six\"\n" +
      "    (1 more child)\n"

    expectEqual(expected, output)
  }

  do {
    var output = ""
    dump(Brilliant(123, "four five six"), &output, maxItems: 2)

    let expected =
      "▿ a.Brilliant #0\n" +
      "  - first: 123\n" +
      "    (2 more children)\n"

    expectEqual(expected, output)
  }

  do {
    var output = ""
    dump(Brilliant(123, "four five six"), &output, maxItems: 1)

    let expected =
      "▿ a.Brilliant #0\n" +
      "    (3 children)\n"

    expectEqual(expected, output)
  }

  do {
    // Check that object identifiers are unique to class instances.
    let a = Brilliant(1, "")
    let b = Brilliant(2, "")
    let c = Brilliant(3, "")

    // Equatable
    checkEquatable(true, ObjectIdentifier(a), ObjectIdentifier(a))
    checkEquatable(false, ObjectIdentifier(a), ObjectIdentifier(b))

    // Comparable
    func isComparable<X : Comparable>(x: X) {}
    isComparable(ObjectIdentifier(a))
    // Check the ObjectIdentifier created is stable
    expectTrue(
      (ObjectIdentifier(a) < ObjectIdentifier(b))
      != (ObjectIdentifier(a) > ObjectIdentifier(b)))
    expectFalse(
      ObjectIdentifier(a) >= ObjectIdentifier(b)
      && ObjectIdentifier(a) <= ObjectIdentifier(b))

    // Check that ordering is transitive.
    expectEqual(
      [ ObjectIdentifier(a), ObjectIdentifier(b), ObjectIdentifier(c) ].sorted(),
      [ ObjectIdentifier(c), ObjectIdentifier(b), ObjectIdentifier(a) ].sorted())
  }
}

Reflection.test("CustomMirrorIsInherited") {
  do {
    var output = ""
    dump(Irradiant(), &output)

    let expected =
      "▿ a.Brilliant #0\n" +
      "  - first: 400\n" +
      "  - second: \"\"\n" +
      "  ▿ self: a.Brilliant #0\n"

    expectEqual(expected, output)
  }
}

protocol SomeNativeProto {}
extension Int: SomeNativeProto {}

Reflection.test("MetatypeMirror") {
  do {
    var output = ""
    let concreteMetatype = Int.self
    dump(concreteMetatype, &output)

    let expectedInt = "- Swift.Int #0\n"
    expectEqual(expectedInt, output)

    let anyMetatype: Any.Type = Int.self
    output = ""
    dump(anyMetatype, &output)
    expectEqual(expectedInt, output)

    let nativeProtocolMetatype: SomeNativeProto.Type = Int.self
    output = ""
    dump(nativeProtocolMetatype, &output)
    expectEqual(expectedInt, output)

    let concreteClassMetatype = SomeClass.self
    let expectedSomeClass = "- a.SomeClass #0\n"
    output = ""
    dump(concreteClassMetatype, &output)
    expectEqual(expectedSomeClass, output)

    let nativeProtocolConcreteMetatype = SomeNativeProto.self
    let expectedNativeProtocolConcrete = "- a.SomeNativeProto #0\n"
    output = ""
    dump(nativeProtocolConcreteMetatype, &output)
    expectEqual(expectedNativeProtocolConcrete, output)
  }
}

Reflection.test("TupleMirror") {
  do {
    var output = ""
    let tuple =
      (Brilliant(384, "seven six eight"), StructWithDefaultMirror("nine"))
    dump(tuple, &output)

    let expected =
      "▿ (2 elements)\n" +
      "  ▿ .0: a.Brilliant #0\n" +
      "    - first: 384\n" +
      "    - second: \"seven six eight\"\n" +
      "    ▿ self: a.Brilliant #0\n" +
      "  ▿ .1: a.StructWithDefaultMirror\n" +
      "    - s: \"nine\"\n"

    expectEqual(expected, output)

    expectEqual(.Tuple, Mirror(reflecting: tuple).displayStyle)
  }

  do {
    // A tuple of stdlib types with mirrors.
    var output = ""
    let tuple = (1, 2.5, false, "three")
    dump(tuple, &output)

    let expected =
      "▿ (4 elements)\n" +
      "  - .0: 1\n" +
      "  - .1: 2.5\n" +
      "  - .2: false\n" +
      "  - .3: \"three\"\n"

    expectEqual(expected, output)
  }

  do {
    // A nested tuple.
    var output = ""
    let tuple = (1, ("Hello", "World"))
    dump(tuple, &output)

    let expected =
      "▿ (2 elements)\n" +
      "  - .0: 1\n" +
      "  ▿ .1: (2 elements)\n" +
      "    - .0: \"Hello\"\n" +
      "    - .1: \"World\"\n"

    expectEqual(expected, output)
  }
}

class DullClass {}
<<<<<<< HEAD
Reflection.test("ObjectIdentity") {
  // Check that the primitive _Mirror implementation produces appropriately
  // unique identifiers for class instances.

  let x = DullClass()
  let y = DullClass()

  checkEquatable(
    true, _reflect(x).objectIdentifier!, _reflect(x).objectIdentifier!)
  checkEquatable(
    false, _reflect(x).objectIdentifier!, _reflect(y).objectIdentifier!)

  expectEmpty(_reflect(x).quickLookObject)
=======
>>>>>>> 87681ef0

Reflection.test("ClassReflection") {
  expectEqual(.Class, Mirror(reflecting: DullClass()).displayStyle)
}

Reflection.test("String/Mirror") {
  do {
    var output = ""
    dump("", &output)

    let expected =
      "- \"\"\n"

    expectEqual(expected, output)
  }

  do {
    // U+0061 LATIN SMALL LETTER A
    // U+304B HIRAGANA LETTER KA
    // U+3099 COMBINING KATAKANA-HIRAGANA VOICED SOUND MARK
    // U+1F425 FRONT-FACING BABY CHICK
    var output = ""
    dump("\u{61}\u{304b}\u{3099}\u{1f425}", &output)

    let expected =
      "- \"\u{61}\u{304b}\u{3099}\u{1f425}\"\n"

    expectEqual(expected, output)
  }
}

Reflection.test("String.UTF8View/Mirror") {
  // U+0061 LATIN SMALL LETTER A
  // U+304B HIRAGANA LETTER KA
  // U+3099 COMBINING KATAKANA-HIRAGANA VOICED SOUND MARK
  var output = ""
  dump("\u{61}\u{304b}\u{3099}".utf8, &output)

  let expected =
    "▿ UTF8View(\"\u{61}\u{304b}\u{3099}\")\n" +
    "  - 97\n" +
    "  - 227\n" +
    "  - 129\n" +
    "  - 139\n" +
    "  - 227\n" +
    "  - 130\n" +
    "  - 153\n"

  expectEqual(expected, output)
}

Reflection.test("String.UTF16View/Mirror") {
  // U+0061 LATIN SMALL LETTER A
  // U+304B HIRAGANA LETTER KA
  // U+3099 COMBINING KATAKANA-HIRAGANA VOICED SOUND MARK
  // U+1F425 FRONT-FACING BABY CHICK
  var output = ""
  dump("\u{61}\u{304b}\u{3099}\u{1f425}".utf16, &output)

  let expected =
    "▿ StringUTF16(\"\u{61}\u{304b}\u{3099}\u{1f425}\")\n" +
    "  - 97\n" +
    "  - 12363\n" +
    "  - 12441\n" +
    "  - 55357\n" +
    "  - 56357\n"

  expectEqual(expected, output)
}

Reflection.test("String.UnicodeScalarView/Mirror") {
  // U+0061 LATIN SMALL LETTER A
  // U+304B HIRAGANA LETTER KA
  // U+3099 COMBINING KATAKANA-HIRAGANA VOICED SOUND MARK
  // U+1F425 FRONT-FACING BABY CHICK
  var output = ""
  dump("\u{61}\u{304b}\u{3099}\u{1f425}".unicodeScalars, &output)

  let expected =
    "▿ StringUnicodeScalarView(\"\u{61}\u{304b}\u{3099}\u{1f425}\")\n" +
    "  - \"\u{61}\"\n" +
    "  - \"\\u{304B}\"\n" +
    "  - \"\\u{3099}\"\n" +
    "  - \"\\u{0001F425}\"\n"

  expectEqual(expected, output)
}

Reflection.test("Character/Mirror") {
  do {
    // U+0061 LATIN SMALL LETTER A
    let input: Character = "\u{61}"
    var output = ""
    dump(input, &output)

    let expected =
      "- \"\u{61}\"\n"

    expectEqual(expected, output)
  }

  do {
    // U+304B HIRAGANA LETTER KA
    // U+3099 COMBINING KATAKANA-HIRAGANA VOICED SOUND MARK
    let input: Character = "\u{304b}\u{3099}"
    var output = ""
    dump(input, &output)

    let expected =
      "- \"\u{304b}\u{3099}\"\n"

    expectEqual(expected, output)
  }

  do {
    // U+1F425 FRONT-FACING BABY CHICK
    let input: Character = "\u{1f425}"
    var output = ""
    dump(input, &output)

    let expected =
      "- \"\u{1f425}\"\n"

    expectEqual(expected, output)
  }
}

Reflection.test("UnicodeScalar") {
  do {
    // U+0061 LATIN SMALL LETTER A
    let input: UnicodeScalar = "\u{61}"
    var output = ""
    dump(input, &output)

    let expected =
      "- \"\u{61}\"\n"

    expectEqual(expected, output)
  }

  do {
    // U+304B HIRAGANA LETTER KA
    let input: UnicodeScalar = "\u{304b}"
    var output = ""
    dump(input, &output)

    let expected =
      "- \"\\u{304B}\"\n"

    expectEqual(expected, output)
  }

  do {
    // U+3099 COMBINING KATAKANA-HIRAGANA VOICED SOUND MARK
    let input: UnicodeScalar = "\u{3099}"
    var output = ""
    dump(input, &output)

    let expected =
      "- \"\\u{3099}\"\n"

    expectEqual(expected, output)
  }

  do {
    // U+1F425 FRONT-FACING BABY CHICK
    let input: UnicodeScalar = "\u{1f425}"
    var output = ""
    dump(input, &output)

    let expected =
      "- \"\\u{0001F425}\"\n"

    expectEqual(expected, output)
  }
}

Reflection.test("Bool") {
  do {
    var output = ""
    dump(false, &output)

    let expected =
      "- false\n"

    expectEqual(expected, output)
  }

  do {
    var output = ""
    dump(true, &output)

    let expected =
      "- true\n"

    expectEqual(expected, output)
  }
}

// FIXME: these tests should cover Float80.
// FIXME: these tests should be automatically generated from the list of
// available floating point types.
Reflection.test("Float") {
  do {
    var output = ""
    dump(Float.NaN, &output)

    let expected =
      "- nan\n"

    expectEqual(expected, output)
  }

  do {
    var output = ""
    dump(Float.infinity, &output)

    let expected =
      "- inf\n"

    expectEqual(expected, output)
  }

  do {
    var input: Float = 42.125
    var output = ""
    dump(input, &output)

    let expected =
      "- 42.125\n"

    expectEqual(expected, output)
  }
}

Reflection.test("Double") {
  do {
    var output = ""
    dump(Double.NaN, &output)

    let expected =
      "- nan\n"

    expectEqual(expected, output)
  }

  do {
    var output = ""
    dump(Double.infinity, &output)

    let expected =
      "- inf\n"

    expectEqual(expected, output)
  }

  do {
    var input: Double = 42.125
    var output = ""
    dump(input, &output)

    let expected =
      "- 42.125\n"

    expectEqual(expected, output)
  }
}

// A struct type and class type whose NominalTypeDescriptor.FieldNames 
// data is exactly eight bytes long. FieldNames data of exactly 
// 4 or 8 or 16 bytes was once miscompiled on arm64.
struct EightByteFieldNamesStruct {
  let abcdef = 42
}
class EightByteFieldNamesClass {
  let abcdef = 42
}

Reflection.test("FieldNamesBug") {
  do {
    let expected =
      "▿ a.EightByteFieldNamesStruct\n" +
      "  - abcdef: 42\n"
    var output = ""
    dump(EightByteFieldNamesStruct(), &output)
    expectEqual(expected, output)
  }

  do {
    let expected =
      "▿ a.EightByteFieldNamesClass #0\n" +
      "  - abcdef: 42\n"
    var output = ""
    dump(EightByteFieldNamesClass(), &output)
    expectEqual(expected, output)
  }
}

Reflection.test("MirrorMirror") {
  var object = 1
  var mirror = Mirror(reflecting: object)
  var mirrorMirror = Mirror(reflecting: mirror)

  expectEqual(0, mirrorMirror.children.count)
}

Reflection.test("OpaquePointer/null") {
  // Don't crash on null pointers. rdar://problem/19708338
<<<<<<< HEAD
  var sequence: OpaquePointer = nil
  var mirror = _reflect(sequence)
  var child = mirror[0]
  expectEqual("(Opaque Value)", child.1.summary)
=======
  var sequence = COpaquePointer()
  var mirror = Mirror(reflecting: sequence)
  var child = mirror.children.first!
  expectEqual("(Opaque Value)", "\(child.1)")
>>>>>>> 87681ef0
}

Reflection.test("StaticString/Mirror") {
  do {
    var output = ""
    dump("" as StaticString, &output)

    let expected =
      "- \"\"\n"

    expectEqual(expected, output)
  }

  do {
    // U+0061 LATIN SMALL LETTER A
    // U+304B HIRAGANA LETTER KA
    // U+3099 COMBINING KATAKANA-HIRAGANA VOICED SOUND MARK
    // U+1F425 FRONT-FACING BABY CHICK
    var output = ""
    dump("\u{61}\u{304b}\u{3099}\u{1f425}" as StaticString, &output)

    let expected =
      "- \"\u{61}\u{304b}\u{3099}\u{1f425}\"\n"

    expectEqual(expected, output)
  }
}

Reflection.test("DictionaryGenerator/Mirror") {
  let d: [MinimalHashableValue : OpaqueValue<Int>] =
    [ MinimalHashableValue(0) : OpaqueValue(0) ]

  var output = ""
  dump(d.generate(), &output)

  let expected =
    "- Swift.DictionaryGenerator<StdlibUnittest.MinimalHashableValue, StdlibUnittest.OpaqueValue<Swift.Int>>\n"

  expectEqual(expected, output)
}

Reflection.test("SetGenerator/Mirror") {
  let s: Set<MinimalHashableValue> = [ MinimalHashableValue(0)]

  var output = ""
  dump(s.generate(), &output)

  let expected =
    "- Swift.SetGenerator<StdlibUnittest.MinimalHashableValue>\n"

  expectEqual(expected, output)
}

var BitTwiddlingTestSuite = TestSuite("BitTwiddling")

func computeCountLeadingZeroes(x: Int64) -> Int64 {
  var x = x
  var r: Int64 = 64
  while x != 0 {
    x >>= 1
    r -= 1
  }
  return r
}

BitTwiddlingTestSuite.test("_countLeadingZeros") {
  for i in Int64(0)..<1000 {
    expectEqual(computeCountLeadingZeroes(i), _countLeadingZeros(i))
  }
  expectEqual(0, _countLeadingZeros(Int64.min))
}

BitTwiddlingTestSuite.test("_isPowerOf2/Int") {
  func asInt(a: Int) -> Int { return a }

  expectFalse(_isPowerOf2(asInt(-1025)))
  expectFalse(_isPowerOf2(asInt(-1024)))
  expectFalse(_isPowerOf2(asInt(-1023)))
  expectFalse(_isPowerOf2(asInt(-4)))
  expectFalse(_isPowerOf2(asInt(-3)))
  expectFalse(_isPowerOf2(asInt(-2)))
  expectFalse(_isPowerOf2(asInt(-1)))
  expectFalse(_isPowerOf2(asInt(0)))
  expectTrue(_isPowerOf2(asInt(1)))
  expectTrue(_isPowerOf2(asInt(2)))
  expectFalse(_isPowerOf2(asInt(3)))
  expectTrue(_isPowerOf2(asInt(1024)))
#if arch(i386) || arch(arm)
  // Not applicable to 32-bit architectures.
#elseif arch(x86_64) || arch(arm64) || arch(powerpc64) || arch(powerpc64le)
  expectTrue(_isPowerOf2(asInt(0x8000_0000)))
#else
  fatalError("implement")
#endif
  expectFalse(_isPowerOf2(Int.min))
  expectFalse(_isPowerOf2(Int.max))
}

BitTwiddlingTestSuite.test("_isPowerOf2/UInt") {
  func asUInt(a: UInt) -> UInt { return a }

  expectFalse(_isPowerOf2(asUInt(0)))
  expectTrue(_isPowerOf2(asUInt(1)))
  expectTrue(_isPowerOf2(asUInt(2)))
  expectFalse(_isPowerOf2(asUInt(3)))
  expectTrue(_isPowerOf2(asUInt(1024)))
  expectTrue(_isPowerOf2(asUInt(0x8000_0000)))
  expectFalse(_isPowerOf2(UInt.max))
}

BitTwiddlingTestSuite.test("_floorLog2") {
  expectEqual(_floorLog2(1), 0)
  expectEqual(_floorLog2(8), 3)
  expectEqual(_floorLog2(15), 3)
  expectEqual(_floorLog2(Int64.max), 62) // 63 minus 1 for sign bit.
}

var AvailabilityVersionsTestSuite = TestSuite("AvailabilityVersions")

AvailabilityVersionsTestSuite.test("lexicographic_compare") {
  func version(
    major: Int,
    _ minor: Int,
    _ patch: Int
  ) -> _SwiftNSOperatingSystemVersion {
    return _SwiftNSOperatingSystemVersion(
      majorVersion: major,
      minorVersion: minor,
      patchVersion: patch
    )
  }

  checkComparable(.EQ, version(0, 0, 0), version(0, 0, 0))

  checkComparable(.LT, version(0, 0, 0), version(0, 0, 1))
  checkComparable(.LT, version(0, 0, 0), version(0, 1, 0))
  checkComparable(.LT, version(0, 0, 0), version(1, 0, 0))

  checkComparable(.LT,version(10, 9, 0), version(10, 10, 0))
  checkComparable(.LT,version(10, 9, 11), version(10, 10, 0))
  checkComparable(.LT,version(10, 10, 3), version(10, 11, 0))

  checkComparable(.LT, version(8, 3, 0), version(9, 0, 0))

  checkComparable(.LT, version(0, 11, 0), version(10, 10, 4))
  checkComparable(.LT, version(0, 10, 0), version(10, 10, 4))
  checkComparable(.LT, version(3, 2, 1), version(4, 3, 2))
  checkComparable(.LT, version(1, 2, 3), version(2, 3, 1))

  checkComparable(.EQ, version(10, 11, 12), version(10, 11, 12))

  checkEquatable(true, version(1, 2, 3), version(1, 2, 3))
  checkEquatable(false, version(1, 2, 3), version(1, 2, 42))
  checkEquatable(false, version(1, 2, 3), version(1, 42, 3))
  checkEquatable(false, version(1, 2, 3), version(42, 2, 3))
}

AvailabilityVersionsTestSuite.test("_stdlib_isOSVersionAtLeast") {
  func isAtLeastOS(major: Int, _ minor: Int, _ patch: Int) -> Bool {
    return _getBool(_stdlib_isOSVersionAtLeast(major._builtinWordValue,
                                               minor._builtinWordValue,
                                               patch._builtinWordValue))
  }

// _stdlib_isOSVersionAtLeast is broken for
// watchOS. rdar://problem/20234735
#if os(OSX) || os(iOS) || os(tvOS) || os(watchOS)
  // This test assumes that no version component on an OS we test upon
  // will ever be greater than 1066 and that every major version will always
  // be greater than 1.
  expectFalse(isAtLeastOS(1066, 0, 0))
  expectTrue(isAtLeastOS(0, 1066, 0))
  expectTrue(isAtLeastOS(0, 0, 1066))
#endif
}

runAllTests()
<|MERGE_RESOLUTION|>--- conflicted
+++ resolved
@@ -842,61 +842,7 @@
               "Cons(0, a.List<Swift.Int>.Cons(1, a.List<Swift.Int>.Nil))")
 }
 
-<<<<<<< HEAD
-/// A type that provides its own mirror.
-struct BrilliantMirror : _Mirror {
-  let _value: Brilliant
-
-  init (_ _value: Brilliant) {
-    self._value = _value
-  }
-
-  var value: Any {
-    return _value
-  }
-
-  var valueType: Any.Type {
-    return value.dynamicType
-  }
-
-  var objectIdentifier: ObjectIdentifier? {
-    return ObjectIdentifier(_value)
-  }
-
-  var count: Int {
-    return 3
-  }
-
-  subscript(i: Int) -> (String, _Mirror) {
-    switch i {
-    case 0:
-      return ("first", _reflect(_value.first))
-    case 1:
-      return ("second", _reflect(_value.second))
-    case 2:
-      return ("self", self)
-    case _:
-      _requirementFailure("child index out of bounds")
-    }
-  }
-
-  var summary: String {
-    return "Brilliant(\(_value.first), \(_value.second))"
-  }
-
-  var quickLookObject: PlaygroundQuickLook? {
-    return nil
-  }
-
-  var disposition: _MirrorDisposition {
-    return .Container
-  }
-}
-
-class Brilliant : _Reflectable {
-=======
 class Brilliant : CustomReflectable {
->>>>>>> 87681ef0
   let first: Int
   let second: String
 
@@ -905,13 +851,8 @@
     self.second = snd
   }
 
-<<<<<<< HEAD
-  func _getMirror() -> _Mirror {
-    return BrilliantMirror(self)
-=======
-  func customMirror() -> Mirror {
+  var customMirror: Mirror {
     return Mirror(self, children: ["first": first, "second": second, "self": self])
->>>>>>> 87681ef0
   }
 }
 
@@ -1112,22 +1053,6 @@
 }
 
 class DullClass {}
-<<<<<<< HEAD
-Reflection.test("ObjectIdentity") {
-  // Check that the primitive _Mirror implementation produces appropriately
-  // unique identifiers for class instances.
-
-  let x = DullClass()
-  let y = DullClass()
-
-  checkEquatable(
-    true, _reflect(x).objectIdentifier!, _reflect(x).objectIdentifier!)
-  checkEquatable(
-    false, _reflect(x).objectIdentifier!, _reflect(y).objectIdentifier!)
-
-  expectEmpty(_reflect(x).quickLookObject)
-=======
->>>>>>> 87681ef0
 
 Reflection.test("ClassReflection") {
   expectEqual(.Class, Mirror(reflecting: DullClass()).displayStyle)
@@ -1436,17 +1361,10 @@
 
 Reflection.test("OpaquePointer/null") {
   // Don't crash on null pointers. rdar://problem/19708338
-<<<<<<< HEAD
   var sequence: OpaquePointer = nil
-  var mirror = _reflect(sequence)
-  var child = mirror[0]
-  expectEqual("(Opaque Value)", child.1.summary)
-=======
-  var sequence = COpaquePointer()
   var mirror = Mirror(reflecting: sequence)
   var child = mirror.children.first!
   expectEqual("(Opaque Value)", "\(child.1)")
->>>>>>> 87681ef0
 }
 
 Reflection.test("StaticString/Mirror") {
