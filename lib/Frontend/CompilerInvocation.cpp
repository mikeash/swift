--- conflicted
+++ resolved
@@ -108,12 +108,7 @@
     llvm::sys::path::append(defaultPrebuiltPathWithSDKVer, ver->getAsString());
     // If the versioned prebuilt module cache exists in the disk, use it.
     if (llvm::sys::fs::exists(defaultPrebuiltPathWithSDKVer)) {
-<<<<<<< HEAD
-      FrontendOpts.PrebuiltModuleCachePath =
-          std::string(defaultPrebuiltPathWithSDKVer.str());
-=======
       FrontendOpts.PrebuiltModuleCachePath = std::string(defaultPrebuiltPathWithSDKVer.str());
->>>>>>> 9b01139f
       return;
     }
   }
