--- conflicted
+++ resolved
@@ -377,13 +377,8 @@
   case IRGenOutputKind::Module:
     break;
   case IRGenOutputKind::LLVMAssemblyAfterOptimization:
-<<<<<<< HEAD
-    PassManagerToRun.addPass(
-        llvm::PrintModulePass(*out, "", /*ShouldPreserveUseListOrder=*/false,
-                              /*EmitSummaryIndex=*/false));
-=======
-    MPM.addPass(PrintModulePass(*out, "", false));
->>>>>>> ebc0be2b
+    MPM.addPass(PrintModulePass(*out, "", /*ShouldPreserveUseListOrder=*/false,
+                                /*EmitSummaryIndex=*/false));
     break;
   case IRGenOutputKind::LLVMBitcode: {
     // Emit a module summary by default for Regular LTO except ld64-based ones
