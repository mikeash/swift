//===--- GenReflection.cpp - IR generation for nominal type reflection ----===//
//
// This source file is part of the Swift.org open source project
//
// Copyright (c) 2014 - 2017 Apple Inc. and the Swift project authors
// Licensed under Apache License v2.0 with Runtime Library Exception
//
// See https://swift.org/LICENSE.txt for license information
// See https://swift.org/CONTRIBUTORS.txt for the list of Swift project authors
//
//===----------------------------------------------------------------------===//
//
//  This file implements IR generation of type metadata for struct/class
//  stored properties and enum cases for use with reflection.
//===----------------------------------------------------------------------===//

#include "swift/AST/Decl.h"
#include "swift/AST/GenericEnvironment.h"
#include "swift/AST/IRGenOptions.h"
#include "swift/AST/PrettyStackTrace.h"
#include "swift/AST/ProtocolConformance.h"
#include "swift/AST/SubstitutionMap.h"
#include "swift/Basic/Platform.h"
#include "swift/IRGen/Linking.h"
#include "swift/Reflection/MetadataSourceBuilder.h"
#include "swift/Reflection/Records.h"
#include "swift/SIL/SILModule.h"

#include "ConstantBuilder.h"
#include "Explosion.h"
#include "Field.h"
#include "GenClass.h"
#include "GenDecl.h"
#include "GenEnum.h"
#include "GenHeap.h"
#include "GenMeta.h"
#include "GenProto.h"
#include "GenType.h"
#include "IRGenDebugInfo.h"
#include "IRGenFunction.h"
#include "IRGenMangler.h"
#include "IRGenModule.h"
#include "LoadableTypeInfo.h"
#include "MetadataRequest.h"

using namespace swift;
using namespace irgen;
using namespace reflection;

class MetadataSourceEncoder
  : public MetadataSourceVisitor<MetadataSourceEncoder> {
  llvm::raw_ostream &OS;
public:
  MetadataSourceEncoder(llvm::raw_ostream &OS) : OS(OS) {}

  void
  visitClosureBindingMetadataSource(const ClosureBindingMetadataSource *CB) {
    OS << 'B';
    OS << CB->getIndex();
  }

  void
  visitReferenceCaptureMetadataSource(const ReferenceCaptureMetadataSource *RC){
    OS << 'R';
    OS << RC->getIndex();
  }

  void
  visitMetadataCaptureMetadataSource(const MetadataCaptureMetadataSource *MC) {
    OS << 'M';
    OS << MC->getIndex();
  }

  void
  visitGenericArgumentMetadataSource(const GenericArgumentMetadataSource *GA) {
    OS << 'G';
    OS << GA->getIndex();
    visit(GA->getSource());
    OS << '_';
  }

  void visitSelfMetadataSource(const SelfMetadataSource *S) {
    OS << 'S';
  }

  void
  visitSelfWitnessTableMetadataSource(const SelfWitnessTableMetadataSource *S) {
    OS << 'W';
  }
};

class PrintMetadataSource
: public MetadataSourceVisitor<PrintMetadataSource, void> {
  llvm::raw_ostream &OS;
  unsigned Indent;

  llvm::raw_ostream &indent(unsigned Amount) {
    for (unsigned i = 0; i < Amount; ++i)
      OS << ' ';
    return OS;
  }

  llvm::raw_ostream &printHeader(std::string Name) {
    indent(Indent) << '(' << Name;
    return OS;
  }

  template<typename T>
  llvm::raw_ostream &printField(std::string name, const T &value) {
    if (!name.empty())
      OS << " " << name << "=" << value;
    else
      OS << " " << value;
    return OS;
  }

  void printRec(const reflection::MetadataSource *MS) {
    OS << "\n";

    Indent += 2;
    visit(MS);
    Indent -= 2;
  }

  void closeForm() {
    OS << ')';
  }

public:
  PrintMetadataSource(llvm::raw_ostream &OS, unsigned Indent)
    : OS(OS), Indent(Indent) {}

  void
  visitClosureBindingMetadataSource(const ClosureBindingMetadataSource *CB) {
    printHeader("closure-binding");
    printField("index", CB->getIndex());
    closeForm();
  }

  void
  visitReferenceCaptureMetadataSource(const ReferenceCaptureMetadataSource *RC){
    printHeader("reference-capture");
    printField("index", RC->getIndex());
    closeForm();
  }

  void
  visitMetadataCaptureMetadataSource(const MetadataCaptureMetadataSource *MC){
    printHeader("metadata-capture");
    printField("index", MC->getIndex());
    closeForm();
  }

  void
  visitGenericArgumentMetadataSource(const GenericArgumentMetadataSource *GA) {
    printHeader("generic-argument");
    printField("index", GA->getIndex());
    printRec(GA->getSource());
    closeForm();
  }

  void
  visitSelfMetadataSource(const SelfMetadataSource *S) {
    printHeader("self");
    closeForm();
  }

  void
  visitSelfWitnessTableMetadataSource(const SelfWitnessTableMetadataSource *S) {
    printHeader("self-witness-table");
    closeForm();
  }
};

Optional<llvm::VersionTuple>
getRuntimeVersionThatSupportsDemanglingType(CanType type) {
  // The Swift 5.5 runtime is the first version able to demangle types
  // related to concurrency.
  bool needsConcurrency = type.findIf([](CanType t) -> bool {
    if (auto fn = dyn_cast<AnyFunctionType>(t)) {
      if (fn->isAsync() || fn->isSendable() || fn->hasGlobalActor())
        return true;

      for (const auto param: fn->getParams()) {
        if (param.isIsolated())
          return true;
      }

      return false;
    }
    return false;
  });
  if (needsConcurrency) {
    return llvm::VersionTuple(5, 5);
  }

  // Associated types of opaque types weren't mangled in a usable form by the
  // Swift 5.1 runtime, so we needed to add a new mangling in 5.2.
  if (type->hasOpaqueArchetype()) {
    auto hasOpaqueAssocType = type.findIf([](CanType t) -> bool {
      if (auto a = dyn_cast<NestedArchetypeType>(t)) {
        return isa<OpaqueTypeArchetypeType>(a->getRoot());
      }
      return false;
    });
    
    if (hasOpaqueAssocType)
      return llvm::VersionTuple(5, 2);
    // Although opaque types in general were only added in Swift 5.1,
    // declarations that use them are already covered by availability
    // guards, so we don't need to limit availability of mangled names
    // involving them.
  }

  return None;
}

// Produce a fallback mangled type name that uses an open-coded callback
// to form the metadata. This is useful for working around bugs in older
// runtimes, or supporting new type system features when deploying back.
//
// Note that this functionality is limited, because the demangler callback
// mechanism can only produce complete metadata. It can't be used in situations
// where completing the metadata during demangling might cause cyclic
// dependencies.
static std::pair<llvm::Constant *, unsigned>
getTypeRefByFunction(IRGenModule &IGM,
                     CanGenericSignature sig,
                     CanType t) {
  IRGenMangler mangler;
  std::string symbolName =
    mangler.mangleSymbolNameForMangledMetadataAccessorString(
                                                   "get_type_metadata", sig, t);
  auto constant = IGM.getAddrOfStringForMetadataRef(symbolName, /*align*/2,
                                                    /*low bit*/false,
    [&](ConstantInitBuilder &B) {
      llvm::Function *accessor;
      
      // Otherwise, we need to emit a helper function to bind the arguments
      // out of the demangler's argument buffer.
      auto fnTy = llvm::FunctionType::get(IGM.TypeMetadataPtrTy,
                                          {IGM.Int8PtrTy}, /*vararg*/ false);
      accessor =
        llvm::Function::Create(fnTy, llvm::GlobalValue::PrivateLinkage,
                               symbolName, IGM.getModule());
      accessor->setAttributes(IGM.constructInitialAttributes());
      
      SmallVector<GenericRequirement, 4> requirements;
      auto *genericEnv = sig.getGenericEnvironment();
      enumerateGenericSignatureRequirements(sig,
              [&](GenericRequirement reqt) { requirements.push_back(reqt); });

      {
        IRGenFunction IGF(IGM, accessor);
        if (IGM.DebugInfo)
          IGM.DebugInfo->emitArtificialFunction(IGF, accessor);

        auto bindingsBufPtr = IGF.collectParameters().claimNext();

        auto substT = genericEnv
          ? genericEnv->mapTypeIntoContext(t)->getCanonicalType()
          : t;

        bindFromGenericRequirementsBuffer(IGF, requirements,
            Address(bindingsBufPtr, IGM.getPointerAlignment()),
            MetadataState::Complete,
            [&](CanType t) {
              return genericEnv
                ? genericEnv->mapTypeIntoContext(t)->getCanonicalType()
                : t;
            });

        auto ret = IGF.emitTypeMetadataRef(substT);
        IGF.Builder.CreateRet(ret);
      }
      // Form the mangled name with its relative reference.
      auto S = B.beginStruct();
      S.setPacked(true);
      S.add(llvm::ConstantInt::get(IGM.Int8Ty, 255));
      S.add(llvm::ConstantInt::get(IGM.Int8Ty, 9));
      S.addRelativeAddress(accessor);

      // And a null terminator!
      S.addInt(IGM.Int8Ty, 0);

      return S.finishAndCreateFuture();
    });
  return {constant, 6};
}

bool swift::irgen::mangledNameIsUnknownToDeployTarget(IRGenModule &IGM,
                                                      CanType type) {
  if (auto runtimeCompatVersion = getSwiftRuntimeCompatibilityVersionForTarget(
          IGM.Context.LangOpts.Target)) {
    if (auto minimumSupportedRuntimeVersion =
            getRuntimeVersionThatSupportsDemanglingType(type)) {
      if (*runtimeCompatVersion < *minimumSupportedRuntimeVersion) {
        return true;
      }
    }
  }
  return false;
}

static std::pair<llvm::Constant *, unsigned>
getTypeRefImpl(IRGenModule &IGM,
               CanType type,
               CanGenericSignature sig,
               MangledTypeRefRole role) {
  switch (role) {
  case MangledTypeRefRole::DefaultAssociatedTypeWitness:
  case MangledTypeRefRole::Metadata:
    // Note that we're using all of the nominal types referenced by this type,
    // ensuring that we can always reconstruct type metadata from a mangled name
    // in-process.
    IGM.IRGen.noteUseOfTypeMetadata(type);
    
    // If the minimum deployment target's runtime demangler wouldn't understand
    // this mangled name, then fall back to generating a "mangled name" with a
    // symbolic reference with a callback function.
    if (mangledNameIsUnknownToDeployTarget(IGM, type)) {
      return getTypeRefByFunction(IGM, sig, type);
    }

    break;

  case MangledTypeRefRole::Reflection:
    // For reflection records only used for out-of-process reflection, we do not
    // need to force emission of runtime type metadata.
    IGM.IRGen.noteUseOfFieldDescriptors(type);
    break;
  }

  IRGenMangler Mangler;
  auto SymbolicName = Mangler.mangleTypeForReflection(IGM, sig, type);
  return {IGM.getAddrOfStringForTypeRef(SymbolicName, role),
          SymbolicName.runtimeSizeInBytes()};
}

std::pair<llvm::Constant *, unsigned>
IRGenModule::getTypeRef(CanType type, CanGenericSignature sig,
                        MangledTypeRefRole role) {
  type = substOpaqueTypesWithUnderlyingTypes(type);
  return getTypeRefImpl(*this, type, sig, role);
}

std::pair<llvm::Constant *, unsigned>
IRGenModule::getTypeRef(Type type, GenericSignature genericSig,
                        MangledTypeRefRole role) {
  return getTypeRef(type->getCanonicalType(genericSig),
                    genericSig.getCanonicalSignature(), role);
}

std::pair<llvm::Constant *, unsigned>
IRGenModule::getLoweredTypeRef(SILType loweredType,
                               CanGenericSignature genericSig,
                               MangledTypeRefRole role) {
  auto substTy =
    substOpaqueTypesWithUnderlyingTypes(loweredType, genericSig);
  auto type = substTy.getASTType();
  if (substTy.hasArchetype())
    type = type->mapTypeOutOfContext()->getCanonicalType();

  return getTypeRefImpl(*this, type, genericSig, role);
}

/// Emit a mangled string referencing a specific protocol conformance, so that
/// the runtime can fetch its witness table.
///
/// TODO: Currently this uses a stub mangling that just refers to an accessor
/// function. We need to fully develop the mangling with the ability to refer
/// to dependent conformances to be able to use mangled strings.
llvm::Constant *
IRGenModule::emitWitnessTableRefString(CanType type,
                                      ProtocolConformanceRef conformance,
                                      GenericSignature origGenericSig,
                                      bool shouldSetLowBit) {
  std::tie(type, conformance)
    = substOpaqueTypesWithUnderlyingTypes(type, conformance);
  
  auto origType = type;
  auto genericSig = origGenericSig.getCanonicalSignature();

  SmallVector<GenericRequirement, 4> requirements;
  enumerateGenericSignatureRequirements(genericSig,
              [&](GenericRequirement reqt) { requirements.push_back(reqt); });
  auto *genericEnv = genericSig.getGenericEnvironment();

  IRGenMangler mangler;
  std::string symbolName =
    mangler.mangleSymbolNameForMangledConformanceAccessorString(
      "get_witness_table", genericSig, type, conformance);

  return getAddrOfStringForMetadataRef(symbolName, /*alignment=*/2,
      shouldSetLowBit,
      [&](ConstantInitBuilder &B) {
        // Build a stub that loads the necessary bindings from the key path's
        // argument buffer then fetches the metadata.
        auto fnTy = llvm::FunctionType::get(WitnessTablePtrTy,
                                            {Int8PtrTy}, /*vararg*/ false);
        auto accessorThunk =
          llvm::Function::Create(fnTy, llvm::GlobalValue::PrivateLinkage,
                                 symbolName, getModule());
        accessorThunk->setAttributes(constructInitialAttributes());
        
        {
          IRGenFunction IGF(*this, accessorThunk);
          if (DebugInfo)
            DebugInfo->emitArtificialFunction(IGF, accessorThunk);

          if (type->hasTypeParameter()) {
            auto bindingsBufPtr = IGF.collectParameters().claimNext();

            bindFromGenericRequirementsBuffer(IGF, requirements,
                Address(bindingsBufPtr, getPointerAlignment()),
                MetadataState::Complete,
                [&](CanType t) {
                  return genericEnv->mapTypeIntoContext(t)->getCanonicalType();
                });

            type = genericEnv->mapTypeIntoContext(type)->getCanonicalType();
          }
          if (origType->hasTypeParameter()) {
            auto origSig = genericEnv->getGenericSignature();
            conformance = conformance.subst(origType,
              QueryInterfaceTypeSubstitutions(genericEnv),
              LookUpConformanceInSignature(origSig.getPointer()));
          }
          auto ret = emitWitnessTableRef(IGF, type, conformance);
          IGF.Builder.CreateRet(ret);
        }

        // Form the mangled name with its relative reference.
        auto S = B.beginStruct();
        S.setPacked(true);
        S.add(llvm::ConstantInt::get(Int8Ty, 255));
        S.add(llvm::ConstantInt::get(Int8Ty, 9));
        S.addRelativeAddress(accessorThunk);

        // And a null terminator!
        S.addInt(Int8Ty, 0);

        return S.finishAndCreateFuture();
      });
}


llvm::Constant *IRGenModule::getMangledAssociatedConformance(
                                  const NormalProtocolConformance *conformance,
                                  const AssociatedConformance &requirement) {
  // Figure out the name of the symbol to be used for the conformance.
  IRGenMangler mangler;
  auto symbolName =
    mangler.mangleSymbolNameForAssociatedConformanceWitness(
      conformance, requirement.getAssociation(),
      requirement.getAssociatedRequirement());

  // See if we emitted the constant already.
  auto &entry = StringsForTypeRef[symbolName];
  if (entry.second) {
    return entry.second;
  }

  // Get the accessor for this associated conformance.
  llvm::Function *accessor;
  unsigned char kind;
  if (conformance) {
    kind = 7;
    accessor = getAddrOfAssociatedTypeWitnessTableAccessFunction(conformance,
                                                                requirement);
  } else {
    kind = 8;
    accessor = getAddrOfDefaultAssociatedConformanceAccessor(requirement);
  }

  // Form the mangled name with its relative reference.
  ConstantInitBuilder B(*this);
  auto S = B.beginStruct();
  S.setPacked(true);
  S.add(llvm::ConstantInt::get(Int8Ty, 255));
  S.add(llvm::ConstantInt::get(Int8Ty, kind));
  S.addRelativeAddress(accessor);

  // And a null terminator!
  S.addInt(Int8Ty, 0);

  auto finished = S.finishAndCreateFuture();
  auto var = new llvm::GlobalVariable(Module, finished.getType(),
                                      /*constant*/ true,
                                      llvm::GlobalValue::LinkOnceODRLinkage,
                                      nullptr,
                                      symbolName);
  ApplyIRLinkage(IRLinkage::InternalLinkOnceODR).to(var);
  var->setAlignment(llvm::MaybeAlign(2));
  setTrueConstGlobal(var);
  var->setSection(getReflectionTypeRefSectionName());

  finished.installInGlobal(var);

  // Drill down to the i8* at the beginning of the constant.
  auto addr = llvm::ConstantExpr::getBitCast(var, Int8PtrTy);

  // Set the low bit.
  unsigned bit = ProtocolRequirementFlags::AssociatedTypeMangledNameBit;
  auto bitConstant = llvm::ConstantInt::get(IntPtrTy, bit);
  addr = llvm::ConstantExpr::getGetElementPtr(
<<<<<<< HEAD
      cast<llvm::PointerType>(addr->getType()->getScalarType())
          ->getElementType(),
      addr, bitConstant);
=======
    addr->getType()->getPointerElementType(), addr, bitConstant);
>>>>>>> 19ab0a18

  // Update the entry.
  entry = {var, addr};

  return addr;
}

class ReflectionMetadataBuilder {
protected:
  IRGenModule &IGM;
  ConstantInitBuilder InitBuilder;
  ConstantStructBuilder B;

  ReflectionMetadataBuilder(IRGenModule &IGM)
    : IGM(IGM), InitBuilder(IGM), B(InitBuilder.beginStruct()) {}

  virtual ~ReflectionMetadataBuilder() {}
  
  // Collect any builtin types referenced from this type.
  void addBuiltinTypeRefs(CanType type) {
    if (IGM.getSwiftModule()->isStdlibModule()) {
      type.visit([&](CanType t) {
        if (isa<BuiltinType>(t))
          IGM.BuiltinTypes.insert(t);
      });
    }
  }

  /// Add a 32-bit relative offset to a mangled typeref string
  /// in the typeref reflection section.
  ///
  /// By default, we use MangledTypeRefRole::Reflection, which does not
  /// force emission of any type metadata referenced from the typeref.
  ///
  /// For reflection records which are demangled to produce type metadata
  /// in-process, pass MangledTypeRefRole::Metadata instead.
  void addTypeRef(Type type, GenericSignature genericSig,
                  MangledTypeRefRole role =
                      MangledTypeRefRole::Reflection) {
    addTypeRef(type->getCanonicalType(genericSig),
               genericSig.getCanonicalSignature(), role);
  }

  /// Add a 32-bit relative offset to a mangled typeref string
  /// in the typeref reflection section.
  ///
  /// By default, we use MangledTypeRefRole::Reflection, which does not
  /// force emission of any type metadata referenced from the typeref.
  ///
  /// For reflection records which are demangled to produce type metadata
  /// in-process, pass MangledTypeRefRole::Metadata instead.
  void addTypeRef(CanType type,
                  CanGenericSignature sig,
                  MangledTypeRefRole role =
                      MangledTypeRefRole::Reflection) {
    B.addRelativeAddress(IGM.getTypeRef(type, sig, role).first);
    addBuiltinTypeRefs(type);
  }

  void
  addLoweredTypeRef(SILType loweredType,
                    CanGenericSignature genericSig,
                    MangledTypeRefRole role = MangledTypeRefRole::Reflection) {
    B.addRelativeAddress(
        IGM.getLoweredTypeRef(loweredType, genericSig, role).first);
    addBuiltinTypeRefs(loweredType.getASTType());
  }

  /// Add a 32-bit relative offset to a mangled nominal type string
  /// in the typeref reflection section.
  ///
  /// See above comment about 'role'.
  void addNominalRef(const NominalTypeDecl *nominal,
                     MangledTypeRefRole role =
                      MangledTypeRefRole::Reflection) {
    if (auto proto = dyn_cast<ProtocolDecl>(nominal)) {
      IRGenMangler mangler;
      SymbolicMangling mangledStr;
      mangledStr.String = mangler.mangleBareProtocol(proto);
      auto mangledName =
        IGM.getAddrOfStringForTypeRef(mangledStr, role);
      B.addRelativeAddress(mangledName);
    } else {
      addTypeRef(nominal->getDeclaredType(), GenericSignature(), role);
    }
  }

  // A function signature for a lambda wrapping an IRGenModule::getAddrOf*
  // method.
  using GetAddrOfEntityFn = llvm::Constant* (IRGenModule &, ConstantInit);

  llvm::GlobalVariable *emit(
                        Optional<llvm::function_ref<GetAddrOfEntityFn>> getAddr,
                        const char *section) {
    layout();

    llvm::GlobalVariable *var;

    // Some reflection records have a mangled symbol name, for uniquing
    // imported type metadata.
    if (getAddr) {
      auto init = B.finishAndCreateFuture();

      var = cast<llvm::GlobalVariable>((*getAddr)(IGM, init));
      var->setConstant(true);
    // Others, such as capture descriptors, do not have a name.
    } else {
      var = B.finishAndCreateGlobal("\x01l__swift5_reflection_descriptor",
                                    Alignment(4), /*isConstant*/ true,
                                    llvm::GlobalValue::PrivateLinkage);
    }

    var->setSection(section);

    IGM.addUsedGlobal(var);

    disableAddressSanitizer(IGM, var);

    return var;
  }

  // Helpers to guide the C++ type system into converting lambda arguments
  // to Optional<function_ref>
  llvm::GlobalVariable *emit(llvm::function_ref<GetAddrOfEntityFn> getAddr,
                             const char *section) {
    return emit(Optional<llvm::function_ref<GetAddrOfEntityFn>>(getAddr),
                section);
  }
  llvm::GlobalVariable *emit(NoneType none,
                             const char *section) {
    return emit(Optional<llvm::function_ref<GetAddrOfEntityFn>>(),
                section);
  }

  virtual void layout() = 0;
};

class AssociatedTypeMetadataBuilder : public ReflectionMetadataBuilder {
  static const uint32_t AssociatedTypeRecordSize = 8;

  const ProtocolConformance *Conformance;
  ArrayRef<std::pair<StringRef, CanType>> AssociatedTypes;

  void layout() override {
    PrettyStackTraceConformance DebugStack("emitting associated type metadata",
                                           Conformance);

    auto *DC = Conformance->getDeclContext();
    addNominalRef(DC->getSelfNominalTypeDecl());
    addNominalRef(Conformance->getProtocol());

    B.addInt32(AssociatedTypes.size());
    B.addInt32(AssociatedTypeRecordSize);

    auto genericSig = DC->getGenericSignatureOfContext().getCanonicalSignature();
    for (auto AssocTy : AssociatedTypes) {
      auto NameGlobal = IGM.getAddrOfFieldName(AssocTy.first);
      B.addRelativeAddress(NameGlobal);
      addTypeRef(AssocTy.second, genericSig);
    }
  }

public:
  AssociatedTypeMetadataBuilder(IRGenModule &IGM,
                        const ProtocolConformance *Conformance,
                        ArrayRef<std::pair<StringRef, CanType>> AssociatedTypes)
    : ReflectionMetadataBuilder(IGM), Conformance(Conformance),
      AssociatedTypes(AssociatedTypes) {}

  llvm::GlobalVariable *emit() {
    auto section = IGM.getAssociatedTypeMetadataSectionName();
    return ReflectionMetadataBuilder::emit(
      [&](IRGenModule &IGM, ConstantInit init) -> llvm::Constant* {
       return IGM.getAddrOfReflectionAssociatedTypeDescriptor(Conformance,init);
      },
      section);
  }
};

class FieldTypeMetadataBuilder : public ReflectionMetadataBuilder {
public:
  static const uint32_t FieldRecordSize = 12;
  
private:
  const NominalTypeDecl *NTD;

  void addField(reflection::FieldRecordFlags flags,
                Type type, StringRef name) {
    B.addInt32(flags.getRawValue());

    if (!type) {
      B.addInt32(0);
    } else {
      auto genericSig = NTD->getGenericSignature();

      // The standard library's Mirror demangles metadata from field
      // descriptors, so use MangledTypeRefRole::Metadata to ensure
      // runtime metadata is available.
      addTypeRef(type, genericSig, MangledTypeRefRole::Metadata);
    }

    if (IGM.IRGen.Opts.EnableReflectionNames) {
      auto fieldName = IGM.getAddrOfFieldName(name);
      B.addRelativeAddress(fieldName);
    } else {
      B.addInt32(0);
    }
  }

  void addField(Field field) {
    reflection::FieldRecordFlags flags;
    bool isLet = false;

    switch (field.getKind()) {
    case Field::Var: {
      auto var = field.getVarDecl();
      isLet = var->isLet();
      break;
    }
    case Field::MissingMember:
      llvm_unreachable("emitting reflection for type with missing member");
    case Field::DefaultActorStorage:
      flags.setIsArtificial();
      break;
    }
    flags.setIsVar(!isLet);

    addField(flags, field.getInterfaceType(IGM), field.getName());
  }

  void layoutRecord() {
    auto kind = FieldDescriptorKind::Struct;

    if (auto CD = dyn_cast<ClassDecl>(NTD)) {
      auto type = CD->getDeclaredType()->getCanonicalType();
      auto RC = type->getReferenceCounting();
      if (RC == ReferenceCounting::ObjC)
        kind = FieldDescriptorKind::ObjCClass;
      else
        kind = FieldDescriptorKind::Class;
    }

    B.addInt16(uint16_t(kind));
    B.addInt16(FieldRecordSize);

    B.addInt32(getNumFields(NTD));
    forEachField(IGM, NTD, [&](Field field) {
      addField(field);
    });
  }

  void addField(const EnumDecl *enumDecl, const EnumElementDecl *decl,
                bool hasPayload) {
    reflection::FieldRecordFlags flags;
    if (hasPayload && (decl->isIndirect() || enumDecl->isIndirect()))
      flags.setIsIndirectCase();

    addField(flags, decl->getArgumentInterfaceType(),
             decl->getBaseIdentifier().str());
  }

  void layoutEnum() {
    auto enumDecl = cast<EnumDecl>(NTD);
    auto &strategy = irgen::getEnumImplStrategy(
        IGM, enumDecl->getDeclaredTypeInContext()
                     ->getCanonicalType());

    auto kind = FieldDescriptorKind::Enum;

    if (strategy.getElementsWithPayload().size() > 1 &&
        !strategy.needsPayloadSizeInMetadata()) {
      kind = FieldDescriptorKind::MultiPayloadEnum;
    }

    B.addInt16(uint16_t(kind));
    B.addInt16(FieldRecordSize);
    B.addInt32(strategy.getElementsWithPayload().size()
               + strategy.getElementsWithNoPayload().size());

    for (auto enumCase : strategy.getElementsWithPayload()) {
      addField(enumDecl, enumCase.decl, /*has payload*/ true);
    }

    for (auto enumCase : strategy.getElementsWithNoPayload()) {
      addField(enumDecl, enumCase.decl, /*has payload*/ false);
    }
  }

  void layoutProtocol() {
    auto PD = cast<ProtocolDecl>(NTD);
    FieldDescriptorKind Kind;
    if (PD->isObjC())
      Kind = FieldDescriptorKind::ObjCProtocol;
    else if (PD->requiresClass())
      Kind = FieldDescriptorKind::ClassProtocol;
    else
      Kind = FieldDescriptorKind::Protocol;
    B.addInt16(uint16_t(Kind));
    B.addInt16(FieldRecordSize);
    B.addInt32(0);
  }

  void layout() override {
    if (NTD->hasClangNode()) {
      auto *enumDecl = dyn_cast<EnumDecl>(NTD);
      // Structs and namespace-like enums are ok.
      assert(isa<StructDecl>(NTD) || (enumDecl && !enumDecl->hasCases()));
    }

    PrettyStackTraceDecl DebugStack("emitting field type metadata", NTD);
    addNominalRef(NTD);

    auto *CD = dyn_cast<ClassDecl>(NTD);
    auto *PD = dyn_cast<ProtocolDecl>(NTD);
    if (CD && CD->getSuperclass()) {
      addTypeRef(CD->getSuperclass(),
                 CD->getGenericSignature());
    } else if (PD && PD->getDeclaredInterfaceType()->getSuperclass()) {
      addTypeRef(PD->getDeclaredInterfaceType()->getSuperclass(),
                 PD->getGenericSignature());
    } else {
      B.addInt32(0);
    }

    switch (NTD->getKind()) {
    case DeclKind::Class:
    case DeclKind::Struct:
      layoutRecord();
      break;

    case DeclKind::Enum:
      layoutEnum();
      break;

    case DeclKind::Protocol:
      layoutProtocol();
      break;

    default:
      llvm_unreachable("Not a nominal type");
      break;
    }
  }

public:
  FieldTypeMetadataBuilder(IRGenModule &IGM,
                           const NominalTypeDecl * NTD)
    : ReflectionMetadataBuilder(IGM), NTD(NTD) {}

  llvm::GlobalVariable *emit() {
    auto section = IGM.getFieldTypeMetadataSectionName();
    return ReflectionMetadataBuilder::emit(
      [&](IRGenModule &IGM, ConstantInit definition) -> llvm::Constant* {
        return IGM.getAddrOfReflectionFieldDescriptor(
          NTD->getDeclaredType()->getCanonicalType(), definition);
      },
      section);
  }
};

static bool
deploymentTargetHasRemoteMirrorZeroSizedTypeDescriptorBug(IRGenModule &IGM) {
  auto target = IGM.Context.LangOpts.Target;
  
  if (target.isMacOSX() && target.isMacOSXVersionLT(10, 15, 4)) {
    return true;
  }
  if (target.isiOS() && target.isOSVersionLT(13, 4)) { // includes tvOS
    return true;
  }
  if (target.isWatchOS() && target.isOSVersionLT(6, 2)) {
    return true;
  }
  
  return false;
}

/// Metadata builder that emits a fixed-layout empty type as an empty struct, as
/// a workaround for a RemoteMirror crash in older OSes.
class EmptyStructMetadataBuilder : public ReflectionMetadataBuilder {
  const NominalTypeDecl *NTD;
  
  void layout() override {
    addNominalRef(NTD);
    B.addInt32(0);
    B.addInt16(uint16_t(FieldDescriptorKind::Struct));
    B.addInt16(FieldTypeMetadataBuilder::FieldRecordSize);
    B.addInt32(0);
  }
  
public:
  EmptyStructMetadataBuilder(IRGenModule &IGM,
                             const NominalTypeDecl *NTD)
    : ReflectionMetadataBuilder(IGM), NTD(NTD) {
      assert(IGM.getTypeInfoForUnlowered(
                           NTD->getDeclaredTypeInContext()->getCanonicalType())
                .isKnownEmpty(ResilienceExpansion::Maximal)
             && "should only be used for known empty types");
  }

  llvm::GlobalVariable *emit() {
    auto section = IGM.getFieldTypeMetadataSectionName();
    return ReflectionMetadataBuilder::emit(
      [&](IRGenModule &IGM, ConstantInit definition) -> llvm::Constant* {
        return IGM.getAddrOfReflectionFieldDescriptor(
          NTD->getDeclaredType()->getCanonicalType(), definition);
      },
      section);
  }
};

class FixedTypeMetadataBuilder : public ReflectionMetadataBuilder {
  ModuleDecl *module;
  CanType type;
  const FixedTypeInfo *ti;

public:
  FixedTypeMetadataBuilder(IRGenModule &IGM,
                           CanType builtinType)
    : ReflectionMetadataBuilder(IGM) {
    module = builtinType->getASTContext().TheBuiltinModule;
    type = builtinType;
    ti = &cast<FixedTypeInfo>(IGM.getTypeInfoForUnlowered(builtinType));
  }

  FixedTypeMetadataBuilder(IRGenModule &IGM,
                           const NominalTypeDecl *nominalDecl)
    : ReflectionMetadataBuilder(IGM) {
    module = nominalDecl->getParentModule();
    type = nominalDecl->getDeclaredType()->getCanonicalType();
    ti = &cast<FixedTypeInfo>(IGM.getTypeInfoForUnlowered(
        nominalDecl->getDeclaredTypeInContext()->getCanonicalType()));
  }
  
  void layout() override {
    if (type->isAnyObject()) {
      // AnyObject isn't actually a builtin type; we're emitting it as the old
      // Builtin.UnknownObject type for ABI compatibility.
      B.addRelativeAddress(
          IGM.getAddrOfStringForTypeRef("BO", MangledTypeRefRole::Reflection));
    } else {
      addTypeRef(type, CanGenericSignature());
    }

    B.addInt32(ti->getFixedSize().getValue());

    auto alignment = ti->getFixedAlignment().getValue();
    unsigned bitwiseTakable =
      (ti->isBitwiseTakable(ResilienceExpansion::Minimal) == IsBitwiseTakable
       ? 1 : 0);
    B.addInt32(alignment | (bitwiseTakable << 16));

    B.addInt32(ti->getFixedStride().getValue());
    B.addInt32(ti->getFixedExtraInhabitantCount(IGM));
  }

  llvm::GlobalVariable *emit() {
    auto section = IGM.getBuiltinTypeMetadataSectionName();
    return ReflectionMetadataBuilder::emit(
      [&](IRGenModule &IGM, ConstantInit definition) -> llvm::Constant * {
        return IGM.getAddrOfReflectionBuiltinDescriptor(type, definition);
      },
      section);
  }
};

void IRGenModule::emitBuiltinTypeMetadataRecord(CanType builtinType) {
  FixedTypeMetadataBuilder builder(*this, builtinType);
  builder.emit();
}

/// Builds a constant LLVM struct describing the layout of a fixed-size
/// SIL @box. These look like closure contexts, but without any necessary
/// bindings or metadata sources, and only a single captured value.
class BoxDescriptorBuilder : public ReflectionMetadataBuilder {
  SILType BoxedType;
  CanGenericSignature genericSig;
public:
  BoxDescriptorBuilder(IRGenModule &IGM, SILType BoxedType,
                       CanGenericSignature genericSig)
      : ReflectionMetadataBuilder(IGM), BoxedType(BoxedType),
        genericSig(genericSig) {}

  void layout() override {
    B.addInt32(1);
    B.addInt32(0); // Number of sources
    B.addInt32(0); // Number of generic bindings

    addLoweredTypeRef(BoxedType, genericSig);
  }

  llvm::GlobalVariable *emit() {
    auto section = IGM.getCaptureDescriptorMetadataSectionName();
    return ReflectionMetadataBuilder::emit(None, section);
  }
};

/// Builds a constant LLVM struct describing the layout of a heap closure,
/// the types of its captures, and the sources of metadata if any of the
/// captures are generic.
///
/// For now capture descriptors are only used by out-of-process reflection.
///
/// If the standard library's Mirror type ever gains the ability to reflect
/// closure contexts, we should use MangledTypeRefRole::Metadata below.
class CaptureDescriptorBuilder : public ReflectionMetadataBuilder {
  swift::reflection::MetadataSourceBuilder SourceBuilder;
  CanSILFunctionType OrigCalleeType;
  CanSILFunctionType SubstCalleeType;
  SubstitutionMap Subs;
  const HeapLayout &Layout;

public:
  CaptureDescriptorBuilder(IRGenModule &IGM,
                           CanSILFunctionType OrigCalleeType,
                           CanSILFunctionType SubstCalleeType,
                           SubstitutionMap Subs,
                           const HeapLayout &Layout)
    : ReflectionMetadataBuilder(IGM),
      // TODO: Preserve substitutions, since they may affect representation in
      // the box
      OrigCalleeType(OrigCalleeType->getUnsubstitutedType(IGM.getSILModule())),
      SubstCalleeType(SubstCalleeType->getUnsubstitutedType(IGM.getSILModule())),
      Subs(Subs),
      Layout(Layout) {}

  using MetadataSourceMap
    = std::vector<std::pair<CanType, const reflection::MetadataSource*>>;

  void addMetadataSource(const reflection::MetadataSource *Source) {
    if (Source == nullptr) {
      B.addInt32(0);
    } else {
      SmallString<16> EncodeBuffer;
      llvm::raw_svector_ostream OS(EncodeBuffer);
      MetadataSourceEncoder Encoder(OS);
      Encoder.visit(Source);

      auto EncodedSource =
        IGM.getAddrOfStringForTypeRef(OS.str(), MangledTypeRefRole::Reflection);
      B.addRelativeAddress(EncodedSource);
    }
  }

  /// Give up if we captured an opened existential type. Eventually we
  /// should figure out how to represent this.
  static bool hasOpenedExistential(CanSILFunctionType OrigCalleeType,
                                   const HeapLayout &Layout) {
    if (!OrigCalleeType->isPolymorphic() ||
        OrigCalleeType->isPseudogeneric())
      return false;

    auto &Bindings = Layout.getBindings();
    for (unsigned i = 0; i < Bindings.size(); ++i) {
      // Skip protocol requirements (FIXME: for now?)
      if (Bindings[i].Protocol != nullptr)
        continue;

      if (Bindings[i].TypeParameter->hasOpenedExistential())
        return true;
    }

    auto ElementTypes =
        Layout.getElementTypes().slice(Layout.getIndexAfterBindings());
    for (auto ElementType : ElementTypes) {
      auto SwiftType = ElementType.getASTType();
      if (SwiftType->hasOpenedExistential())
        return true;
    }

    return false;
  }

  /// Slice off the NecessaryBindings struct at the beginning, if it's there.
  /// We'll keep track of how many things are in the bindings struct with its
  /// own count in the capture descriptor.
  ArrayRef<SILType> getElementTypes() {
    return Layout.getElementTypes().slice(Layout.getIndexAfterBindings());
  }

  /// Build a map from generic parameter -> source of its metadata at runtime.
  ///
  /// If the callee that we are partially applying to create a box/closure
  /// isn't generic, then the map is empty.
  MetadataSourceMap getMetadataSourceMap() {
    MetadataSourceMap SourceMap;

    // Generic parameters of pseudogeneric functions do not have
    // runtime metadata.
    if (!OrigCalleeType->isPolymorphic() ||
        OrigCalleeType->isPseudogeneric())
      return SourceMap;

    // Any generic parameters that are not fulfilled are passed in via the
    // bindings. Structural types are decomposed, so emit the contents of
    // the bindings structure directly.
    auto &Bindings = Layout.getBindings();
    for (unsigned i = 0; i < Bindings.size(); ++i) {
      // Skip protocol requirements (FIXME: for now?)
      if (Bindings[i].Protocol != nullptr)
        continue;

      auto Source = SourceBuilder.createClosureBinding(i);
      auto BindingType = Bindings[i].TypeParameter;
      auto InterfaceType = BindingType->mapTypeOutOfContext();
      SourceMap.push_back({InterfaceType->getCanonicalType(), Source});
    }

    // Check if any requirements were fulfilled by metadata stored inside a
    // captured value.

    enumerateGenericParamFulfillments(IGM, OrigCalleeType,
        [&](CanType GenericParam,
            const irgen::MetadataSource &Source,
            const MetadataPath &Path) {

      const reflection::MetadataSource *Root;
      switch (Source.getKind()) {
      case irgen::MetadataSource::Kind::SelfMetadata:
      case irgen::MetadataSource::Kind::SelfWitnessTable:
        // Handled as part of bindings
        return;

      case irgen::MetadataSource::Kind::GenericLValueMetadata:
        // FIXME?
        return;

      case irgen::MetadataSource::Kind::ClassPointer:
        Root = SourceBuilder.createReferenceCapture(Source.getParamIndex());
        break;

      case irgen::MetadataSource::Kind::Metadata:
        Root = SourceBuilder.createMetadataCapture(Source.getParamIndex());
        break;

      case irgen::MetadataSource::Kind::ErasedTypeMetadata:
        // Fixed in the function body
        break;
      }

      // The metadata might be reached via a non-trivial path (eg,
      // dereferencing an isa pointer or a generic argument). Record
      // the path. We assume captured values map 1-1 with function
      // parameters.
      auto Src = Path.getMetadataSource(SourceBuilder, Root);

      auto SubstType = GenericParam.subst(Subs);
      auto InterfaceType = SubstType->mapTypeOutOfContext();
      SourceMap.push_back({InterfaceType->getCanonicalType(), Src});
    });

    return SourceMap;
  }

  /// Get the interface types of all of the captured values, mapped out of the
  /// context of the callee we're partially applying.
  std::vector<SILType> getCaptureTypes() {
    std::vector<SILType> CaptureTypes;

    for (auto ElementType : getElementTypes()) {
      auto SwiftType = ElementType.getASTType();

      // Erase pseudogeneric captures down to AnyObject.
      if (OrigCalleeType->isPseudogeneric()) {
        SwiftType = SwiftType.transform([&](Type t) -> Type {
          if (auto *archetype = t->getAs<ArchetypeType>()) {
            assert(archetype->requiresClass() && "don't know what to do");
            return IGM.Context.getAnyObjectType();
          }
          return t;
        })->getCanonicalType();
      }
      
      // TODO: We should preserve substitutions in SILFunctionType captures
      // once the runtime MetadataReader can understand them, since they can
      // affect representation.
      //
      // For now, eliminate substitutions from the capture representation.
      SwiftType =
        SwiftType->replaceSubstitutedSILFunctionTypesWithUnsubstituted(IGM.getSILModule())
                 ->getCanonicalType();

      CaptureTypes.push_back(SILType::getPrimitiveObjectType(SwiftType));
    }

    return CaptureTypes;
  }

  void layout() override {
    auto CaptureTypes = getCaptureTypes();
    auto MetadataSources = getMetadataSourceMap();

    B.addInt32(CaptureTypes.size());
    B.addInt32(MetadataSources.size());
    B.addInt32(Layout.getBindings().size());

    auto sig =
      OrigCalleeType->getInvocationGenericSignature().getCanonicalSignature();

    // Now add typerefs of all of the captures.
    for (auto CaptureType : CaptureTypes) {
      addLoweredTypeRef(CaptureType, sig);
    }

    // Add the pairs that make up the generic param -> metadata source map
    // to the struct.
    for (auto GenericAndSource : MetadataSources) {
      auto GenericParam = GenericAndSource.first->getCanonicalType();
      auto Source = GenericAndSource.second;

      addTypeRef(GenericParam, sig);
      addMetadataSource(Source);
    }
  }

  llvm::GlobalVariable *emit() {
    auto section = IGM.getCaptureDescriptorMetadataSectionName();
    return ReflectionMetadataBuilder::emit(None, section);
  }
};

static std::string getReflectionSectionName(IRGenModule &IGM,
                                            StringRef LongName,
                                            StringRef FourCC) {
  SmallString<50> SectionName;
  llvm::raw_svector_ostream OS(SectionName);
  switch (IGM.TargetInfo.OutputObjectFormat) {
  case llvm::Triple::GOFF:
  case llvm::Triple::UnknownObjectFormat:
    llvm_unreachable("unknown object format");
  case llvm::Triple::XCOFF:
  case llvm::Triple::COFF:
    assert(FourCC.size() <= 4 &&
           "COFF section name length must be <= 8 characters");
    OS << ".sw5" << FourCC << "$B";
    break;
  case llvm::Triple::ELF:
  case llvm::Triple::Wasm:
    OS << "swift5_" << LongName;
    break;
  case llvm::Triple::MachO:
    assert(LongName.size() <= 7 &&
           "Mach-O section name length must be <= 16 characters");
    OS << "__TEXT,__swift5_" << LongName << ", regular, no_dead_strip";
    break;
  }
  return std::string(OS.str());
}

const char *IRGenModule::getFieldTypeMetadataSectionName() {
  if (FieldTypeSection.empty())
    FieldTypeSection = getReflectionSectionName(*this, "fieldmd", "flmd");
  return FieldTypeSection.c_str();
}

const char *IRGenModule::getBuiltinTypeMetadataSectionName() {
  if (BuiltinTypeSection.empty())
    BuiltinTypeSection = getReflectionSectionName(*this, "builtin", "bltn");
  return BuiltinTypeSection.c_str();
}

const char *IRGenModule::getAssociatedTypeMetadataSectionName() {
  if (AssociatedTypeSection.empty())
    AssociatedTypeSection = getReflectionSectionName(*this, "assocty", "asty");
  return AssociatedTypeSection.c_str();
}

const char *IRGenModule::getCaptureDescriptorMetadataSectionName() {
  if (CaptureDescriptorSection.empty())
    CaptureDescriptorSection = getReflectionSectionName(*this, "capture", "cptr");
  return CaptureDescriptorSection.c_str();
}

const char *IRGenModule::getReflectionStringsSectionName() {
  if (ReflectionStringsSection.empty())
    ReflectionStringsSection = getReflectionSectionName(*this, "reflstr", "rfst");
  return ReflectionStringsSection.c_str();
}

const char *IRGenModule::getReflectionTypeRefSectionName() {
  if (ReflectionTypeRefSection.empty())
    ReflectionTypeRefSection = getReflectionSectionName(*this, "typeref", "tyrf");
  return ReflectionTypeRefSection.c_str();
}

llvm::Constant *IRGenModule::getAddrOfFieldName(StringRef Name) {
  auto &entry = FieldNames[Name];
  if (entry.second)
    return entry.second;

  entry = createStringConstant(Name, /*willBeRelativelyAddressed*/ true,
                               getReflectionStringsSectionName());
  disableAddressSanitizer(*this, entry.first);
  return entry.second;
}

llvm::Constant *
IRGenModule::getAddrOfBoxDescriptor(SILType BoxedType,
                                    CanGenericSignature genericSig) {
  if (!IRGen.Opts.EnableReflectionMetadata)
    return llvm::Constant::getNullValue(CaptureDescriptorPtrTy);

  BoxDescriptorBuilder builder(*this, BoxedType, genericSig);
  auto var = builder.emit();

  return llvm::ConstantExpr::getBitCast(var, CaptureDescriptorPtrTy);
}

llvm::Constant *
IRGenModule::getAddrOfCaptureDescriptor(SILFunction &Caller,
                                        CanSILFunctionType OrigCalleeType,
                                        CanSILFunctionType SubstCalleeType,
                                        SubstitutionMap Subs,
                                        const HeapLayout &Layout) {
  if (!IRGen.Opts.EnableReflectionMetadata)
    return llvm::Constant::getNullValue(CaptureDescriptorPtrTy);

  if (CaptureDescriptorBuilder::hasOpenedExistential(OrigCalleeType, Layout))
    return llvm::Constant::getNullValue(CaptureDescriptorPtrTy);

  CaptureDescriptorBuilder builder(*this,
                                   OrigCalleeType, SubstCalleeType, Subs,
                                   Layout);
  auto var = builder.emit();
  return llvm::ConstantExpr::getBitCast(var, CaptureDescriptorPtrTy);
}

void IRGenModule::
emitAssociatedTypeMetadataRecord(const RootProtocolConformance *conformance) {
  auto normalConf = dyn_cast<NormalProtocolConformance>(conformance);
  if (!normalConf)
    return;

  if (!IRGen.Opts.EnableReflectionMetadata)
    return;

  SmallVector<std::pair<StringRef, CanType>, 2> AssociatedTypes;

  auto collectTypeWitness = [&](const AssociatedTypeDecl *AssocTy,
                                Type Replacement,
                                const TypeDecl *TD) -> bool {
    AssociatedTypes.push_back({
      AssocTy->getNameStr(),
      Replacement->getCanonicalType()
    });
    return false;
  };

  normalConf->forEachTypeWitness(collectTypeWitness);

  // If there are no associated types, don't bother emitting any
  // metadata.
  if (AssociatedTypes.empty())
    return;

  AssociatedTypeMetadataBuilder builder(*this, normalConf, AssociatedTypes);
  builder.emit();
}

void IRGenModule::emitBuiltinReflectionMetadata() {
  if (getSwiftModule()->isStdlibModule()) {
    BuiltinTypes.insert(Context.TheNativeObjectType);
    BuiltinTypes.insert(Context.getAnyObjectType());
    BuiltinTypes.insert(Context.TheBridgeObjectType);
    BuiltinTypes.insert(Context.TheRawPointerType);
    BuiltinTypes.insert(Context.TheUnsafeValueBufferType);

    // This would not be necessary if RawPointer had the same set of
    // extra inhabitants as these. But maybe it's best not to codify
    // that in the ABI anyway.
    CanType thinFunction = CanFunctionType::get(
      {}, Context.TheEmptyTupleType,
      AnyFunctionType::ExtInfo().withRepresentation(
          FunctionTypeRepresentation::Thin));
    BuiltinTypes.insert(thinFunction);

    CanType anyMetatype = CanExistentialMetatypeType::get(
      Context.TheAnyType);
    BuiltinTypes.insert(anyMetatype);
  }

  for (auto builtinType : BuiltinTypes)
    emitBuiltinTypeMetadataRecord(builtinType);
}

void IRGenerator::emitBuiltinReflectionMetadata() {
  for (auto &m : *this) {
    m.second->emitBuiltinReflectionMetadata();
  }
}

void IRGenModule::emitFieldDescriptor(const NominalTypeDecl *D) {
  if (!IRGen.Opts.EnableReflectionMetadata)
    return;

  auto T = D->getDeclaredTypeInContext()->getCanonicalType();

  bool needsOpaqueDescriptor = false;
  bool needsFieldDescriptor = true;

  if (auto *ED = dyn_cast<EnumDecl>(D)) {
    auto &strategy = getEnumImplStrategy(*this, T);

    // @objc enums never have generic parameters or payloads,
    // and lower as their raw type.
    if (!strategy.isReflectable()) {
      needsOpaqueDescriptor = true;
      needsFieldDescriptor = false;
    }

    // If this is a fixed-size multi-payload enum, we have to emit a descriptor
    // with the size and alignment of the type, because the reflection library
    // cannot derive this information at runtime.
    if (strategy.getElementsWithPayload().size() > 1 &&
        !strategy.needsPayloadSizeInMetadata()) {
      needsOpaqueDescriptor = true;
    }
  }

  if (auto *SD = dyn_cast<StructDecl>(D)) {
    if (SD->hasClangNode())
      needsOpaqueDescriptor = true;
  }

  // If the type has custom @_alignment, emit a fixed record with the
  // alignment since remote mirrors will need to treat the type as opaque.
  //
  // Note that we go on to also emit a field descriptor in this case,
  // since in-process reflection only cares about the types of the fields
  // and does not independently re-derive the layout.
  if (D->getAttrs().hasAttribute<AlignmentAttr>()) {
    auto &TI = getTypeInfoForUnlowered(T);
    if (isa<FixedTypeInfo>(TI)) {
      needsOpaqueDescriptor = true;
    }
  }

  if (needsOpaqueDescriptor) {
    // Work around an issue in the RemoteMirror library that ships in
    // macOS 10.15/iOS 13 and earlier that causes it to crash on a
    // BuiltinTypeDescriptor with zero size. If the type has zero size, emit it
    // as an empty struct instead, which will have the same impact on the
    // encoded type layout.
    auto &TI = getTypeInfoForUnlowered(T);
    if (deploymentTargetHasRemoteMirrorZeroSizedTypeDescriptorBug(*this)
        && TI.isKnownEmpty(ResilienceExpansion::Maximal)) {
      EmptyStructMetadataBuilder builder(*this, D);
      builder.emit();
      return;
    }
    
    FixedTypeMetadataBuilder builder(*this, D);
    builder.emit();
  }

  if (needsFieldDescriptor) {
    FieldTypeMetadataBuilder builder(*this, D);
    builder.emit();
  }
}

void IRGenModule::emitReflectionMetadataVersion() {
  auto Init =
    llvm::ConstantInt::get(Int16Ty, SWIFT_REFLECTION_METADATA_VERSION);
  auto Version = new llvm::GlobalVariable(Module, Int16Ty, /*constant*/ true,
                                          llvm::GlobalValue::LinkOnceODRLinkage,
                                          Init,
                                          "__swift_reflection_version");
  ApplyIRLinkage(IRLinkage::InternalLinkOnceODR).to(Version);
  addUsedGlobal(Version);
}

void IRGenerator::emitReflectionMetadataVersion() {
  for (auto &m : *this) {
    m.second->emitReflectionMetadataVersion();
  }
}<|MERGE_RESOLUTION|>--- conflicted
+++ resolved
@@ -504,13 +504,7 @@
   unsigned bit = ProtocolRequirementFlags::AssociatedTypeMangledNameBit;
   auto bitConstant = llvm::ConstantInt::get(IntPtrTy, bit);
   addr = llvm::ConstantExpr::getGetElementPtr(
-<<<<<<< HEAD
-      cast<llvm::PointerType>(addr->getType()->getScalarType())
-          ->getElementType(),
-      addr, bitConstant);
-=======
     addr->getType()->getPointerElementType(), addr, bitConstant);
->>>>>>> 19ab0a18
 
   // Update the entry.
   entry = {var, addr};
