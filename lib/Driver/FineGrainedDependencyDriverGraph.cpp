--- conflicted
+++ resolved
@@ -115,17 +115,12 @@
     return None;
   auto r = loadFromBuffer(Cmd, *buffer.get(), diags);
   assert(path == getSwiftDeps(Cmd) && "Should be reading the job's swiftdeps");
-<<<<<<< HEAD
   assert(!r ||
          !nodeMap[path.str()].empty() && "Must have a node for the whole file");
   if (emitFineGrainedDependencyDotFileAfterEveryImport)
     emitDotFileForJob(diags, Cmd);
   if (verifyFineGrainedDependencyGraphAfterEveryImport)
     verify();
-=======
-  assert(!r || !nodeMap[path].empty() &&
-         "Must have a node for the whole file");
->>>>>>> f4cef571
   return r;
 }
 
